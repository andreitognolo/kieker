--- conflicted
+++ resolved
@@ -1,730 +1,5 @@
 <?xml version="1.0" encoding="UTF-8"?>
 <project name="Kieker" default="build-all" basedir="." xmlns:artifact="antlib:org.apache.maven.artifact.ant">
-<<<<<<< HEAD
-	<property file="build.properties" />
-	<property name="TestAspect" value="OperationExecutionAspectFull.java" />
-
-	<taskdef name="junit" classname="org.apache.tools.ant.taskdefs.optional.junit.JUnitTask" />
-
-	<path id="maven-ant-tasks.classpath" path="lib/maven-ant-tasks-2.1.3.jar" />
-	<typedef resource="org/apache/maven/artifact/ant/antlib.xml"
-					 uri="antlib:org.apache.maven.artifact.ant"
-					 classpathref="maven-ant-tasks.classpath" />
-
-	<target name="-init-version" description="Initializes variables based on the Kieker version number">
-		<tstamp />
-		<property name="kieker.name" value="Kieker Framework" />
-		<property name="kieker.version" value="1.8-SNAPSHOT" />
-		<property name="year" value="2013" />
-		<property name="copyright" value="Kieker Project" />
-
-		<property name="dist.kieker.main.sources.jar" value="${kieker.main.packagenamebase}-${kieker.version}-${kieker-src.suffix}.jar" />
-		<property name="dist.kieker.main.sources.aspectj.jar" value="${kieker.main.packagenamebase}-${kieker.version}_aspectj-${kieker-src.suffix}.jar" />
-		<property name="dist.kieker.main.sources.emf.jar" value="${kieker.main.packagenamebase}-${kieker.version}_emf-${kieker-src.suffix}.jar" />
-
-		<property name="dist.kieker.main.javadoc.jar" value="${kieker.main.packagenamebase}-${kieker.version}-${kieker-api.suffix}.jar" />
-		<property name="dist.kieker.main.javadoc.aspectj.jar" value="${kieker.main.packagenamebase}-${kieker.version}_aspectj-${kieker-api.suffix}.jar" />
-		<property name="dist.kieker.main.javadoc.emf.jar" value="${kieker.main.packagenamebase}-${kieker.version}_emf-${kieker-api.suffix}.jar" />
-
-		<property name="dist.kieker.main.pom" value="${kieker.main.packagenamebase}-${kieker.version}.pom" />
-		<property name="dist.kieker.main.aspectj.pom" value="${kieker.main.packagenamebase}-aspectj-${kieker.version}.pom" />
-		<property name="dist.kieker.main.emf.pom" value="${kieker.main.packagenamebase}-emf-${kieker.version}.pom" />
-		
-		<property name="dist.kieker.main.jar" value="${kieker.main.packagenamebase}-${kieker.version}.jar" />
-		<property name="dist.kieker.main.aspectj.jar" value="${kieker.main.packagenamebase}-${kieker.version}_aspectj.jar" />
-		<property name="dist.kieker.main.aspectj.jar.latex" value="${kieker.main.packagenamebase}-${kieker.version}\\\\\\_aspectj.jar" />
-		<property name="dist.kieker.main.emf.jar" value="${kieker.main.packagenamebase}-${kieker.version}_emf.jar" />
-		<property name="dist.kieker.main.emf.jar.latex" value="${kieker.main.packagenamebase}-${kieker.version}\\\\\\_emf.jar" />
-
-		<property name="kieker.dist.name" value="${kieker.packagenamebase}-${kieker.version}" />
-		<property name="dist.kieker.srcBaseName" value="${kieker.dist.name}_${kieker-src.suffix}" />
-		<property name="dist.kieker.binBaseName" value="${kieker.dist.name}_${kieker-bin.suffix}" />
-		<property name="dist.kieker.apiBaseName" value="${kieker.dist.name}_${kieker-api.suffix}" />
-		<property name="dist.kieker.userguide.pdf" value="${kieker.dist.name}_${kieker-userguide.suffix}.pdf" />
-	</target>
-
-	<target name="-update-version" unless="version.noupdate" depends="-init-version" description="Updates the version number contained in the Kieker sources">
-		<replaceregexp file="${src.kieker.common.dir}/kieker/common/util/Version.java" match="VERSION = &quot;.*?&quot;" replace="VERSION = &quot;${kieker.version}&quot;" />
-		
-		<!-- Update the AspectJ version in various files -->
-		<replaceregexp byline="true" flags="g">
-			<regexp pattern="(aspectj.*)-.*.jar"/>
-			<substitution expression="\1-${lib.aspectj.version}.jar"/>
-			<fileset dir=".">
-				<include name="${src.userguide.dir}/Macros.tex"/>
-				<include name="${example.javaee.jetty.dir}/start.ini"/>
-				<include name="${example.javaee.jetty.dir}/start.KiekerAspectJActivated.ini"/>
-				<include name="${src.userguide.example.aspectj.dir}/BookstoreStarter.launch"/>
-				<include name=".classpath"/>
-			</fileset>
-		</replaceregexp>
-	</target>
-
-	<target name="build-all" depends="clean,-init,build-kieker.main,build-kieker.main.aspectj,build-kieker.main.emf" description="Compiles and packages the Kieker Jar and War files (calls the 'build-kieker-*' targets)">
-	</target>
-
-	<target name="-init" depends="clean,-update-version,-init-compile-classpaths" description="Initializes variables and creates directories">
-		<!-- Register special aspectj commands in ant - allow ant to use special AspectJ commands: -->
-		<path id="aspectjtools-jar">
-			<fileset dir="${lib.dir}">
-				<include name="aspectjtools-*.jar" />
-			</fileset>
-		</path>
-		<taskdef resource="org/aspectj/tools/ant/taskdefs/aspectjTaskdefs.properties" classpathref="aspectjtools-jar" />
-		<mkdir dir="${build.dir}" />
-		<mkdir dir="${dist.dir}" />
-		<mkdir dir="${release.dir}" />
-		<mkdir dir="${maven.dir}" />
-		<mkdir dir="${build.tests.dir}" />
-		<mkdir dir="${tmp.dir}" />
-	</target>
-
-	<!-- Compile classpaths used for javac and javadoc -->
-	<target name="-init-compile-classpaths" description="Initializes the classpath variables for the compile and Javadoc targets">
-		<path id="kieker.common-compile-classpath">
-			<fileset dir="${lib.dir}">
-				<include name="commons-logging-*.jar" />
-				<include name="slf4j-api-*.jar" />
-			</fileset>
-		</path>
-
-		<path id="kieker.monitoring-compile-classpath">
-			<fileset dir="${lib.dir}">
-				<!--<include name="aspectjrt-*.jar" />-->
-				<include name="javax.jms-*.jar" />
-				<include name="sigar-*.jar" />
-				<include name="framework-libs/javax.servlet-*.jar" />
-				<include name="framework-libs/cxf/cxf-*.jar" />
-				<include name="framework-libs/spring/aopalliance-*.jar" />
-				<include name="framework-libs/spring/spring-context-*.jar" />
-				<include name="framework-libs/spring/spring-web*.jar" />
-			</fileset>
-			<pathelement location="${build.kieker.common.dir}/" />
-		</path>
-
-		<path id="kieker.monitoring-ajc-compile-classpath">
-			<fileset dir="${lib.dir}">
-				<include name="aspectjrt-*.jar" />
-				<include name="framework-libs/javax.servlet-*.jar" />
-			</fileset>
-			<pathelement location="${build.kieker.common.dir}/" />
-			<pathelement location="${build.kieker.monitoring.dir}" />
-		</path>
-
-		<path id="kieker.analysis-compile-classpath">
-			<fileset dir="${lib.dir}">
-				<include name="javax.jms-*.jar" />
-				<include name="org.eclipse.emf.*.jar" />
-			</fileset>
-			<pathelement location="${build.kieker.common.dir}/" />
-			<pathelement location="${build.kieker.analysis.model.dir}/" />
-		</path>
-
-		<path id="kieker.tools-compile-classpath">
-			<fileset dir="${lib.dir}">
-				<include name="commons-cli-*.jar" />
-				<include name="jgraphx-*.jar" />
-				<include name="activemq-core-5.4.3.jar" />
-				<include name="javax.jms-1.1.jar" />
-			</fileset>
-			<pathelement location="${build.kieker.common.dir}/" />
-			<pathelement location="${build.kieker.monitoring.dir}/" />
-			<pathelement location="${build.kieker.analysis.dir}/" />
-			<pathelement location="${build.kieker.analysis.model.dir}/" />
-		</path>
-	</target>
-
-	<!-- Build kieker.common	-->
-	<target name="-compile-kieker.common" depends="-init" description="Compiles the sources commonly used by all Kieker components">
-		<delete dir="${build.kieker.common.dir}" />
-		<mkdir dir="${build.kieker.common.dir}" />
-		<javac destDir="${build.kieker.common.dir}" source="1.5" target="1.5" srcdir="${src.kieker.common.dir}" debug="true" classpathref="kieker.common-compile-classpath" includeAntRuntime="false">
-			<compilerarg value="-Xlint:all" />
-		</javac>
-	</target>
-
-	<target name="-compile-kieker.monitoring" depends="-init,-compile-kieker.common" description="Compiles the sources of the Kieker.Monitoring component">
-		<delete dir="${build.kieker.monitoring.dir}" />
-		<mkdir dir="${build.kieker.monitoring.dir}" />
-		<mkdir dir="${build.kieker.monitoring.dir}/META-INF" />
-		<javac destDir="${build.kieker.monitoring.dir}" source="1.5" target="1.5" srcdir="${src.kieker.monitoring.dir}" excludes="kieker/monitoring/probe/aspectj/" debug="true" classpathref="kieker.monitoring-compile-classpath" includeAntRuntime="false">
-			<compilerarg value="-Xlint:all" />
-		</javac>
-		<!-- WORKAROUND!!! otherwise the include statement of the aop.xml HAS TO include the apsect.class files -->
-		<iajc destdir="${build.kieker.monitoring.dir}" source="1.5" target="1.5" Xlint="ignore" debug="true" classpathref="kieker.monitoring-ajc-compile-classpath">
-			<sourceroots>
-				<pathelement location="${src.kieker.monitoring.dir}/kieker/monitoring/probe/aspectj/" />
-			</sourceroots>
-		</iajc>
-		<copy file="${kieker.monitoring.default.properties}" tofile="${build.kieker.monitoring.dir}/META-INF/kieker.monitoring.default.properties" />
-	</target>
-
-	<target name="-compile-kieker.analysis.model" depends="-init" description="Compiles the sources of the Analysis Meta-Model">
-		<delete dir="${build.kieker.analysis.model.dir}" />
-		<mkdir dir="${build.kieker.analysis.model.dir}" />
-		<javac destDir="${build.kieker.analysis.model.dir}" source="1.5" target="1.5" srcdir="${src.gen.kieker.analysis.dir}" debug="true" classpathref="kieker.analysis-compile-classpath" includeAntRuntime="false">
-			<compilerarg value="-Xlint:all" />
-		</javac>
-	</target>
-
-	<target name="-compile-kieker.analysis" depends="-init,-compile-kieker.common,-compile-kieker.analysis.model" description="Compiles the sources of the Kieker.Analysis component">
-		<delete dir="${build.kieker.analysis.dir}" />
-		<mkdir dir="${build.kieker.analysis.dir}" />
-		<javac destDir="${build.kieker.analysis.dir}" source="1.5" target="1.5" srcdir="${src.kieker.analysis.dir}" debug="true" classpathref="kieker.analysis-compile-classpath" includeAntRuntime="false">
-			<compilerarg value="-Xlint:all" />
-		</javac>
-	</target>
-
-	<target name="-compile-kieker.tools" depends="-init,-compile-kieker.common,-compile-kieker.monitoring,-compile-kieker.analysis" description="Compiles the sources of Kieker tools">
-		<delete dir="${build.kieker.tools.dir}" />
-		<mkdir dir="${build.kieker.tools.dir}" />
-		<javac destDir="${build.kieker.tools.dir}" source="1.5" target="1.5" srcdir="${src.kieker.tools.dir}" debug="true" classpathref="kieker.tools-compile-classpath" includeAntRuntime="false">
-			<compilerarg value="-Xlint:all" />
-		</javac>
-		<copy file="${sequence.pic}" tofile="${build.kieker.tools.dir}/META-INF/sequence.pic" />
-	</target>
-
-	<target name="compile-kieker" depends="-init,-compile-kieker.common,-compile-kieker.monitoring,-compile-kieker.analysis,-compile-kieker.tools" description="Compiles the Kieker sources (calls all 'compile-kieker.*' targets)">
-	</target>
-
-	<target name="build-kieker.main" depends="-init,compile-kieker" description="Compiles and packages the Kieker Jar file">
-		<jar destfile="${dist.dir}/${dist.kieker.main.jar}">
-			<fileset dir="${build.kieker.common.dir}" />
-			<fileset dir="${build.kieker.analysis.dir}" />
-			<fileset dir="${build.kieker.analysis.model.dir}" />
-			<fileset dir="${build.kieker.monitoring.dir}" />
-			<fileset dir="${build.kieker.tools.dir}" />
-			<fileset dir="." includes="${license.file}" />
-			<manifest>
-				<section name="kieker">
-					<attribute name="Specification-Title" value="${kieker.name}" />
-					<attribute name="Specification-Version" value="${kieker.version}" />
-					<attribute name="Specification-Vendor" value="${copyright}" />
-					<attribute name="Implementation-Title" value="${kieker.name}" />
-					<attribute name="Implementation-Version" value="${kieker.version} (${TODAY})" />
-					<attribute name="Implementation-Vendor" value="${copyright}" />
-				</section>
-			</manifest>
-		</jar>
-	</target>
-
-	<!--
-	<target name="rebuild-aspectj" description="Corrects the manifest.mf file of the aspectweaver-*.jar">
-		<fileset dir="${lib.dir}" id="aspectjweaver-jar-set">
-			<include name="aspectjweaver-*.jar" />
-		</fileset>
-		<pathconvert property="aspectjweaver-jar" refid="aspectjweaver-jar-set" />
-		<jar destfile="${dist.dir}/aspectjweaver.jar" duplicate="fail" filesetmanifest="merge">
-			<zipfileset src="${aspectjweaver-jar}" />
-			<manifest>
-				<attribute name="Premain-Class" value="org.aspectj.weaver.loadtime.Agent" />
-				<attribute name="Can-Redefine-Classes" value="true" />
-			</manifest>
-		</jar>
-	</target>
-	-->
-
-	<target name="build-kieker.main.aspectj" depends="-init,build-kieker.main" description="Compiles and packages the Kieker Jar file including the aspectweaver">
-		<fileset dir="${lib.dir}" id="aspectjweaver-jar-set">
-			<include name="aspectjweaver-*.jar" />
-		</fileset>
-		<pathconvert property="aspectjweaver-jar" refid="aspectjweaver-jar-set" />
-		<jar destfile="${dist.dir}/${dist.kieker.main.aspectj.jar}" duplicate="fail" filesetmanifest="merge">
-			<zipfileset src="${dist.dir}/${dist.kieker.main.jar}" />
-			<zipfileset src="${aspectjweaver-jar}" />
-			<fileset dir="${lib.dir}" includes="aspectjweaver-*.LICENSE" />
-			<manifest>
-				<attribute name="Premain-Class" value="org.aspectj.weaver.loadtime.Agent" />
-				<attribute name="Can-Redefine-Classes" value="true" />
-			</manifest>
-		</jar>
-	</target>
-
-	<target name="build-kieker.main.emf" depends="-init,build-kieker.main" description="Compiles and packages the Kieker Jar file including the EMF runtime">
-		<fileset dir="${lib.dir}" id="org.eclipse.emf.common-jar-set">
-			<include name="org.eclipse.emf.common_*.jar" />
-		</fileset>
-		<pathconvert property="org.eclipse.emf.common-jar" refid="org.eclipse.emf.common-jar-set" />
-		<fileset dir="${lib.dir}" id="org.eclipse.emf.ecore.xmi-jar-set">
-			<include name="org.eclipse.emf.ecore.xmi_*.jar" />
-		</fileset>
-		<pathconvert property="org.eclipse.emf.ecore.xmi-jar" refid="org.eclipse.emf.ecore.xmi-jar-set" />
-		<fileset dir="${lib.dir}" id="org.eclipse.emf.ecore-jar-set">
-			<include name="org.eclipse.emf.ecore_*.jar" />
-		</fileset>
-		<pathconvert property="org.eclipse.emf.ecore-jar" refid="org.eclipse.emf.ecore-jar-set" />
-		<jar destfile="${dist.dir}/${dist.kieker.main.emf.jar}" duplicate="fail" filesetmanifest="skip">
-			<manifest> <!-- would be better to take it from the jar, but somehow doesn't work -->
-				<section name="kieker">
-					<attribute name="Specification-Title" value="${kieker.name}" />
-					<attribute name="Specification-Version" value="${kieker.version}" />
-					<attribute name="Specification-Vendor" value="${copyright}" />
-					<attribute name="Implementation-Title" value="${kieker.name}" />
-					<attribute name="Implementation-Version" value="${kieker.version} (${TODAY})" />
-					<attribute name="Implementation-Vendor" value="${copyright}" />
-				</section>
-			</manifest>
-			<zipfileset src="${dist.dir}/${dist.kieker.main.jar}" />
-			<zipfileset src="${org.eclipse.emf.common-jar}">
-				<exclude name="META-INF/*.RSA" />
-				<exclude name="META-INF/*.SF" />
-				<exclude name="META-INF/eclipse.inf" />
-				<exclude name="plugin.*" />
-				<exclude name="about.*" />
-				<exclude name="modeling32.png" />
-			</zipfileset>
-			<zipfileset src="${org.eclipse.emf.ecore.xmi-jar}">
-				<exclude name="META-INF/*.RSA" />
-				<exclude name="META-INF/*.SF" />
-				<exclude name="META-INF/eclipse.inf" />
-				<exclude name="plugin.*" />
-				<exclude name="about.*" />
-				<exclude name="modeling32.png" />
-			</zipfileset>
-			<zipfileset src="${org.eclipse.emf.ecore-jar}">
-				<exclude name="META-INF/*.RSA" />
-				<exclude name="META-INF/*.SF" />
-				<exclude name="META-INF/eclipse.inf" />
-				<exclude name="plugin.*" />
-				<exclude name="about.*" />
-				<exclude name="modeling32.png" />
-			</zipfileset>
-			<zipfileset src="${org.eclipse.emf.common-jar}" fullpath="org.eclipse.emf.common-about.html" includes="about.html" />
-			<zipfileset src="${org.eclipse.emf.ecore.xmi-jar}" fullpath="org.eclipse.emf.ecore.xmi-about.html" includes="about.html" />
-			<zipfileset src="${org.eclipse.emf.ecore-jar}" fullpath="org.eclipse.emf.ecore-about.html" includes="about.html" />
-			<fileset dir="${lib.dir}" includes="org.eclipse.emf.*.LICENSE" />
-		</jar>
-	</target>
-
-	<target name="dist-kieker-javadoc" depends="-init,-generate-javadoc" description="Packages the Javadoc API documentation archives">
-		<tar destfile="${release.dir}/${dist.kieker.apiBaseName}.tar" longfile="gnu">
-			<tarfileset dir="${build.api.dir}" prefix="" defaultexcludes="yes" />
-		</tar>
-		<gzip zipfile="${release.dir}/${dist.kieker.apiBaseName}.tar.gz" src="${release.dir}/${dist.kieker.apiBaseName}.tar" />
-		<!-- tar file no longer needed -->
-		<delete file="${release.dir}/${dist.kieker.apiBaseName}.tar" />
-
-		<zip zipfile="${release.dir}/${dist.kieker.apiBaseName}.zip">
-			<zipfileset dir="${build.api.dir}" prefix="" defaultexcludes="yes" />
-		</zip>
-	</target>
-
-	<target name="dist-kieker-userguide" depends="-init,-build-userguide" description="Packages the Kieker user guide">
-		<copy file="${src.userguide.pdf}" tofile="${release.dir}/${dist.kieker.userguide.pdf}" />
-	</target>
-
-	<target name="-generate-javadoc" depends="-init" description="Generate the Javadoc API documentation">
-		<delete dir="${build.api.dir}" />
-		<mkdir dir="${build.api.dir}" />
-		<path id="javadoc-sourcepath">
-			<dirset dir=".">
-				<include name="${src.kieker.common.dir}" />
-				<include name="${src.kieker.analysis.dir}" />
-				<include name="${src.gen.kieker.analysis.dir}" />
-				<include name="${src.kieker.monitoring.dir}" />
-				<include name="${src.kieker.tools.dir}" />
-			</dirset>
-		</path>
-		<javadoc sourcepathref="javadoc-sourcepath" destdir="${build.api.dir}" packagenames="kieker.*" access="public" author="true" version="false" use="true" doctitle="Kieker Monitoring and Analysis Framework, Vers. ${kieker.version}&lt;br/&gt;API Documentation" header="Kieker ${kieker.version}" footer="Kieker ${kieker.version}" bottom="Copyright ${year} ${copyright}, &lt;a href=&quot;http://kieker-monitoring.net&quot;&gt;http://kieker-monitoring.net&lt;/&gt;">
-			<classpath refid="kieker.common-compile-classpath" />
-			<classpath refid="kieker.analysis-compile-classpath" />
-			<classpath refid="kieker.monitoring-compile-classpath" />
-			<classpath refid="kieker.monitoring-ajc-compile-classpath" />
-			<classpath refid="kieker.tools-compile-classpath" />
-			<link href="http://docs.oracle.com/javase/1.5.0/docs/api/" />
-			<tag name="generated" />
-			<tag name="ordered" />
-			<tag name="model" />
-		</javadoc>
-	</target>
-
-	<target name="dist-kieker-sources" depends="-init" description="Packages the source archives (.zip|.tar.gz) for a release">
-		<!-- <echo message="${test.dir}/monitoring/kieker/test/monitoring/junit/probe/spring/executions/jetty/jetty.xml" /> -->
-		<patternset id="dist_src_files-nonbinmode"> <!-- NOTE that the order of includes/excludes seems to have no effect. So be careful with excludes -->
-			<include name="${bin.dir}/logging.properties" />
-			<include name="${bin.dir}/*.bat" />
-			<include name="${src.userguide.dir}/**/*" />
-			<exclude name="${src.userguide.dir}/**/*.sh" /> <!-- will be added in bin mode -->
-			<exclude name="META-INF/" /><!-- not required in source release release -->
-			<include name="${src.dir}/**/*.java" />
-			<include name="${src.dir}/**/META-INF/*" />
-			<include name="${src.gen}/**/*.java" />
-			<include name="${src.model.dir}/*.ecore" />
-			<include name="${src.model.dir}/*.ecorediag" />
-			<include name="${src.model.dir}/*.genmodel" />
-			<include name="${test.dir}/**/*.java" />
-			<include name="${test.dir}/**/META-INF/*" />
-			<include name="${test.dir}/monitoring/kieker/test/monitoring/junit/probe/spring/executions/jetty/jetty.xml" />
-			<include name="${test.dir}/monitoring/kieker/test/monitoring/junit/probe/spring/executions/jetty/webapp/**" />
-			<include name="${lib.dir}/**/*" />
-			<include name="${examples.dir}/**/*" />
-			<exclude name="${examples.dir}/**/.classpath-binrelease.generated" />
-			<exclude name="${src.userguide.examples.dir}/**/lib/**/*" />
-			<exclude name="${src.userguide.examples.dir}/**/**/*.jar" />
-			<include name="${example.javaee.dir}/README" />
-			<include name="${example.javaee.dir}/${license.file}" />
-			<!-- (re-)enable as soon as existent <include name="${example.javaee.dir}/kieker-testdata/**" /> -->
-			<include name="${example.javaee.jetty.dir}/**/*" />
-			<exclude name="${example.javaee.jetty.dir}/logs/**/*" />
-			<exclude name="${example.javaee.jetty.dir}/**/kieker*.jar" />
-			<exclude name="${example.javaee.jetty.dir}/**/aspectj*.jar" />
-			<include name=".settings/**/*" />
-			<include name=".checkstyle" />
-			<include name=".classpath" />
-			<include name=".pmd" />
-			<include name=".project" />
-			<include name="kieker-eclipse.importorder" />
-			<include name="kieker-eclipse-cleanup.xml" />
-			<include name="kieker-eclipse-formatter.xml" />
-			<include name="build.xml" />
-			<include name="build.properties" />
-			<include name="${history.file}" />
-			<include name="${license.file}" />
-			<include name="${readme.src.file}" />
-			<include name="${readme.bin.file}" />
-			<exclude name="**/build-eclipse/**" />
-		</patternset>
-		<patternset id="dist_src_files-binmode">
-			<include name="${bin.dir}/**/*.sh" /> <!-- including subdirs (e.g., ${bin.dir}/dev/) here -->
-			<include name="${src.userguide.dir}/**/*.sh" />
-		</patternset>
-
-		<tar destfile="${release.dir}/${dist.kieker.srcBaseName}.tar" longfile="gnu">
-			<!-- ${kieker.dist.name}/META-INF/kieker.monitoring.properties not required in source release release! -->
-			<tarfileset dir="." prefix="${kieker.dist.name}" defaultexcludes="yes">
-				<patternset refid="dist_src_files-nonbinmode" />
-			</tarfileset>
-			<tarfileset dir="." prefix="${kieker.dist.name}" filemode="755" defaultexcludes="yes">
-				<patternset refid="dist_src_files-binmode" />
-			</tarfileset>
-			<tarfileset file="${readme.src.file}" fullpath="${kieker.dist.name}/${readme.file}" />
-		</tar>
-		<gzip zipfile="${release.dir}/${dist.kieker.srcBaseName}.tar.gz" src="${release.dir}/${dist.kieker.srcBaseName}.tar" />
-		<!-- tar file no longer needed -->
-		<delete file="${release.dir}/${dist.kieker.srcBaseName}.tar" />
-
-		<zip zipfile="${release.dir}/${dist.kieker.srcBaseName}.zip">
-			<!-- ${kieker.dist.name}/META-INF/kieker.monitoring.properties not required in source release release! -->
-			<zipfileset dir="." prefix="${kieker.dist.name}" defaultexcludes="yes">
-				<patternset refid="dist_src_files-nonbinmode" />
-			</zipfileset>
-			<zipfileset dir="." prefix="${kieker.dist.name}" filemode="755" defaultexcludes="yes">
-				<patternset refid="dist_src_files-binmode" />
-			</zipfileset>
-			<zipfileset file="${readme.src.file}" fullpath="${kieker.dist.name}/${readme.file}" />
-		</zip>
-	</target>
-
-	<target name="dist-maven" depends="build-all,-generate-javadoc,-build-userguide" description="Creates the Kieker release artifacts to be uploaded to a Maven repository">
-		<!-- The "real" jar files -->
-		<copy file="${dist.dir}/${dist.kieker.main.jar}" tofile="${maven.dir}/${dist.kieker.main.jar}" />
-		<copy file="${dist.dir}/${dist.kieker.main.emf.jar}" tofile="${maven.dir}/${dist.kieker.main.emf.jar}" />
-		<copy file="${dist.dir}/${dist.kieker.main.aspectj.jar}" tofile="${maven.dir}/${dist.kieker.main.aspectj.jar}" />
-		<!-- The userguide -->
-		<copy file="${src.userguide.pdf}" tofile="${maven.dir}/${dist.kieker.userguide.pdf}" />
-		<!-- The source files -->
-		<jar zipfile="${maven.dir}/${dist.kieker.main.sources.jar}">
-			<zipfileset dir="${src.kieker.common.dir}" defaultexcludes="yes" />
-			<zipfileset dir="${src.kieker.monitoring.dir}" defaultexcludes="yes" />
-			<zipfileset dir="${src.kieker.analysis.dir}" defaultexcludes="yes" />
-			<zipfileset dir="${src.kieker.tools.dir}" defaultexcludes="yes" />
-			<zipfileset dir="${src.gen.kieker.analysis.dir}" defaultexcludes="yes" />
-		</jar>
-		<!-- The javadoc files -->
-		<jar zipfile="${maven.dir}/${dist.kieker.main.javadoc.jar}">
-			<zipfileset dir="${build.api.dir}" prefix="" defaultexcludes="yes" />
-		</jar>
-		<!-- The pom files -->
-		<copy file="${pom.xml.kieker.main}" tofile="${maven.dir}/${dist.kieker.main.pom}" />
-		<copy file="${pom.xml.kieker.main.aspectj}" tofile="${maven.dir}/${dist.kieker.main.aspectj.pom}" />
-		<copy file="${pom.xml.kieker.main.emf}" tofile="${maven.dir}/${dist.kieker.main.emf.pom}" />
-		<!-- update version -->
-		<replaceregexp file="${maven.dir}/${dist.kieker.main.pom}" match="&lt;version&gt;.*&lt;/version&gt;&lt;!--Kieker.*" replace="&lt;version&gt;${kieker.version}&lt;/version&gt;" />
-		<replaceregexp file="${maven.dir}/${dist.kieker.main.aspectj.pom}" match="&lt;version&gt;.*&lt;/version&gt;&lt;!--Kieker.*" replace="&lt;version&gt;${kieker.version}&lt;/version&gt;" />
-		<replaceregexp file="${maven.dir}/${dist.kieker.main.emf.pom}" match="&lt;version&gt;.*&lt;/version&gt;&lt;!--Kieker.*" replace="&lt;version&gt;${kieker.version}&lt;/version&gt;" />
-	</target>
-
-	<!-- Note that this target just uploads but does NOT build! -->
-	<target name="deploy-maven-snapshot" depends="-update-version" description="deploy snapshot version to Maven snapshot repository">
-		<!-- deploy the main artifacts -->
-		<artifact:mvn>
-			<arg value="org.apache.maven.plugins:maven-deploy-plugin:2.7:deploy-file" />
-			<arg value="-Durl=${maven-snapshots-repository-url}" />
-			<arg value="-DrepositoryId=${maven-snapshots-repository-id}" />
-			<arg value="-DpomFile=${maven.dir}/${dist.kieker.main.pom}" />
-			<arg value="-Dfile=${maven.dir}/${dist.kieker.main.jar}" />
-			<arg value="-Dsources=${maven.dir}/${dist.kieker.main.sources.jar}" />
-			<arg value="-Djavadoc=${maven.dir}/${dist.kieker.main.javadoc.jar}" />
-			<arg value="-Dclassifiers=emf,aspectj,userguide" />
-			<arg value="-Dtypes=jar,jar,pdf" />
-			<arg value="-Dfiles=${maven.dir}/${dist.kieker.main.emf.jar},${maven.dir}/${dist.kieker.main.aspectj.jar},${maven.dir}/${dist.kieker.userguide.pdf}" />
-		</artifact:mvn>
-	</target>
-
-	<!-- Note that this target just uploads but does NOT build! -->
-	<target name="deploy-maven-release" depends="-update-version" description="deploy release version to Maven snapshot repository">
-		<!-- sign and deploy all artifacts -->
-		<artifact:mvn>
-			<arg value="org.apache.maven.plugins:maven-gpg-plugin:1.4:sign-and-deploy-file" />
-			<arg value="-Durl=${maven-staging-repository-url}" />
-			<arg value="-DrepositoryId=${maven-staging-repository-id}" />
-			<arg value="-DpomFile=${maven.dir}/${dist.kieker.main.pom}" />
-			<arg value="-Dfile=${maven.dir}/${dist.kieker.main.jar}" />
-			<arg value="-Dsources=${maven.dir}/${dist.kieker.main.sources.jar}" />
-			<arg value="-Djavadoc=${maven.dir}/${dist.kieker.main.javadoc.jar}" />
-			<arg value="-Dclassifiers=emf,aspectj,userguide" />
-			<arg value="-Dtypes=jar,jar,pdf" />
-			<arg value="-Dfiles=${maven.dir}/${dist.kieker.main.emf.jar},${maven.dir}/${dist.kieker.main.aspectj.jar},${maven.dir}/${dist.kieker.userguide.pdf}" />
-			<arg value="-Pgpg" />
-		</artifact:mvn>
-
-		<!-- Legacy relocation POMs (section to be removed after release 1.7) -->
-
-		<artifact:mvn>
-			<arg value="org.apache.maven.plugins:maven-gpg-plugin:1.4:sign-and-deploy-file" />
-			<arg value="-Durl=${maven-staging-repository-url}" />
-			<arg value="-DrepositoryId=${maven-staging-repository-id}" />
-			<arg value="-Dfile=${maven.dir}/${dist.kieker.main.emf.pom}" />
-			<arg value="-DpomFile=${maven.dir}/${dist.kieker.main.emf.pom}" />
-			<arg value="-Dtype=pom" />
-			<arg value="-Pgpg" />
-		</artifact:mvn>
-		<artifact:mvn>
-			<arg value="org.apache.maven.plugins:maven-gpg-plugin:1.4:sign-and-deploy-file" />
-			<arg value="-Durl=${maven-staging-repository-url}" />
-			<arg value="-DrepositoryId=${maven-staging-repository-id}" />
-			<arg value="-Dfile=${maven.dir}/${dist.kieker.main.aspectj.pom}" />
-			<arg value="-DpomFile=${maven.dir}/${dist.kieker.main.aspectj.pom}" />
-			<arg value="-Dtype=pom" />
-			<arg value="-Pgpg" />
-		</artifact:mvn>
-
-	</target>
-
-	<target name="dist-kieker-binaries" depends="build-all,-build-userguide,-build-userguide-examples,-prepate-userguide-examples-binary-release" description="Packages the binary archives (.zip|.tar.gz) for a release">
-		<patternset id="dist_bin_files-nonbinmode"> <!-- NOTE that the order of includes/excludes seems to have no effect. So be careful with excludes -->
-			<include name="${history.file}" />
-			<include name="${license.file}" />
-			<include name="${bin.dir}/logging.properties" />
-			<include name="${bin.dir}/*.bat" />
-			<include name="${dist.dir}/*.jar" />
-			<include name="${dist.dir}/*.war" />
-			<include name="${lib.dir}/**/*" />
-			<exclude name="${lib.dir}/static-analysis/" />
-			<!-- exclude some src only libraries begin -->
-			<exclude name="${lib.dir}/aspectjtools-*" />
-			<exclude name="${lib.dir}/maven-ant-tasks-*" />
-			<exclude name="${lib.dir}/junit-*" />
-			<exclude name="${lib.dir}/hamcrest-core-*" />
-			<!-- exclude some src only libraries end -->
-			<include name="${src.userguide.dist.pdf}" />
-			<include name="${examples.dir}/**/*" />
-			<exclude name="${examples.dir}/**/*.sh" /> <!-- added in bin mode below -->
-			<exclude name="${examples.dir}/**/.classpath*" />
-			<exclude name="${src.userguide.examples.dir}/**/lib/**/*" />
-			<include name="${example.javaee.dir}/README" />
-			<include name="${example.javaee.dir}/${license.file}" />
-			<!-- (re-)enable as soon as existent <include name="${example.javaee.dir}/kieker-testdata/**" /> -->
-			<include name="${example.javaee.jetty.dir}/**" />
-			<exclude name="${example.javaee.jetty.dir}/logs/**/*" />
-			<exclude name="${example.javaee.jetty.dir}/**/kieker*.jar" />
-			<exclude name="${example.javaee.jetty.dir}/**/aspectj*.jar" />
-			<exclude name="**/build-eclipse/**" />
-		</patternset>
-		<patternset id="dist_bin_files-binmode">
-			<include name="${bin.dir}/*.sh" /> <!-- excluding subdirs (e.g., ${bin.dir}/dev/) here -->
-			<include name="${examples.dir}/**/*.sh" />
-		</patternset>
-
-		<tar destfile="${release.dir}/${dist.kieker.binBaseName}.tar" longfile="gnu">
-			<tarfileset file="${kieker.monitoring.adaptiveMonitoring.default.conf}" fullpath="${kieker.dist.name}/META-INF/kieker.monitoring.adaptiveMonitoring.conf" />
-			<tarfileset file="${kieker.monitoring.default.properties}" fullpath="${kieker.dist.name}/META-INF/kieker.monitoring.properties" />
-			<tarfileset file="${src.userguide.pdf}" fullpath="${kieker.dist.name}/doc/${dist.kieker.userguide.pdf}" />
-			<tarfileset dir="." prefix="${kieker.dist.name}" defaultexcludes="yes">
-				<patternset refid="dist_bin_files-nonbinmode" />
-			</tarfileset>
-			<tarfileset dir="." prefix="${kieker.dist.name}" filemode="755" defaultexcludes="yes">
-				<patternset refid="dist_bin_files-binmode" />
-			</tarfileset>
-			
-			<tarfileset file="${readme.bin.file}" fullpath="${kieker.dist.name}/${readme.file}" />
-			
-			<tarfileset file="${kieker.monitoring.default.properties}"
-						fullpath="${kieker.dist.name}/${example.javaee.jetty.dir}/kieker.monitoring.properties" />
-			<tarfileset file="${dist.dir}/${dist.kieker.main.jar}"
-						prefix="${kieker.dist.name}/${example.javaee.jetty.dir}/webapps/jpetstore/WEB-INF/lib" />
-			<tarfileset file="${lib.dir}/aspectjweaver-*"
-						prefix="${kieker.dist.name}/${example.javaee.jetty.dir}/webapps/jpetstore/WEB-INF/lib" />
-
-			<!-- Include tailored Eclipse files in the examples -->
-			<tarfileset file="${example.microbenchmark.dir}/.classpath-binrelease.generated"
-						fullpath="${kieker.dist.name}/${example.microbenchmark.dir}/.classpath" />
-			<tarfileset file="${src.userguide.example.bookstore.dir}/.classpath"
-						fullpath="${kieker.dist.name}/${src.userguide.example.bookstore.dir}/.classpath" /> <!-- leave "as-is" -->
-			<tarfileset file="${src.userguide.example.manual.dir}/.classpath-binrelease.generated"
-						fullpath="${kieker.dist.name}/${src.userguide.example.manual.dir}/.classpath" />
-			<tarfileset file="${src.userguide.example.extended.dir}/.classpath-binrelease.generated"
-						fullpath="${kieker.dist.name}/${src.userguide.example.extended.dir}/.classpath" />
-			<tarfileset file="${src.userguide.example.aspectj.dir}/.classpath-binrelease.generated"
-						fullpath="${kieker.dist.name}/${src.userguide.example.aspectj.dir}/.classpath" />
-			<tarfileset file="${src.userguide.example.jms.dir}/.classpath-binrelease.generated"
-						fullpath="${kieker.dist.name}/${src.userguide.example.jms.dir}/.classpath" />
-			<tarfileset file="${src.userguide.example.sigar.dir}/.classpath-binrelease.generated"
-						fullpath="${kieker.dist.name}/${src.userguide.example.sigar.dir}/.classpath" />
-			
-			<!-- Include the right Kieker libs in the examples -->
-			<tarfileset file="${dist.dir}/${dist.kieker.main.aspectj.jar}"
-						prefix="${kieker.dist.name}/${example.microbenchmark.dir}/lib" />
-			<tarfileset file="${lib.dir}/commons-cli-*.jar"
-						prefix="${kieker.dist.name}/${example.microbenchmark.dir}/lib" />
-			<tarfileset file="${dist.dir}/${dist.kieker.main.emf.jar}"
-						prefix="${kieker.dist.name}/${src.userguide.example.manual.dir}/lib" />
-			<tarfileset file="${dist.dir}/${dist.kieker.main.emf.jar}"
-						prefix="${kieker.dist.name}/${src.userguide.example.extended.dir}/lib" />
-			<tarfileset file="${dist.dir}/${dist.kieker.main.aspectj.jar}"
-						prefix="${kieker.dist.name}/${src.userguide.example.aspectj.dir}/lib" />
-			<tarfileset file="${dist.dir}/${dist.kieker.main.emf.jar}"
-						prefix="${kieker.dist.name}/${src.userguide.example.jms.dir}/lib" />
-			<tarfileset file="${lib.dir}/commons-logging-*.jar"
-						prefix="${kieker.dist.name}/${src.userguide.example.jms.dir}/lib" />
-			<tarfileset file="${dist.dir}/${dist.kieker.main.emf.jar}"
-						prefix="${kieker.dist.name}/${src.userguide.example.sigar.dir}/lib" />
-			<tarfileset file="${dist.dir}/${dist.kieker.main.emf.jar}"
-						prefix="${kieker.dist.name}/${src.userguide.example.sigar.dir}/lib" />
-			<tarfileset file="${lib.dir}/sigar-*.jar"
-						prefix="${kieker.dist.name}/${src.userguide.example.sigar.dir}/lib" />
-			<tarfileset file="${lib.sigar-native.dir}/*"
-						prefix="${kieker.dist.name}/${src.userguide.example.sigar.dir}/lib" />
-		</tar>
-		<gzip zipfile="${release.dir}/${dist.kieker.binBaseName}.tar.gz" src="${release.dir}/${dist.kieker.binBaseName}.tar" />
-		<!-- tar file no longer needed -->
-		<delete file="${release.dir}/${dist.kieker.binBaseName}.tar" />
-
-		<zip zipfile="${release.dir}/${dist.kieker.binBaseName}.zip">
-			<zipfileset file="${kieker.monitoring.adaptiveMonitoring.default.conf}" fullpath="${kieker.dist.name}/META-INF/kieker.monitoring.adaptiveMonitoring.conf" />
-			<zipfileset file="${kieker.monitoring.default.properties}" fullpath="${kieker.dist.name}/META-INF/kieker.monitoring.properties" />
-			<zipfileset file="${src.userguide.pdf}" fullpath="${kieker.dist.name}/doc/${dist.kieker.userguide.pdf}" />
-			<zipfileset dir="." prefix="${kieker.dist.name}" defaultexcludes="yes">
-				<patternset refid="dist_bin_files-nonbinmode" />
-			</zipfileset>
-			<zipfileset dir="." prefix="${kieker.dist.name}" filemode="755" defaultexcludes="yes">
-				<patternset refid="dist_bin_files-binmode" />
-			</zipfileset>
-			
-			<zipfileset file="${readme.bin.file}" fullpath="${kieker.dist.name}/${readme.file}" />
-			
-			<zipfileset file="${kieker.monitoring.default.properties}"
-						fullpath="${kieker.dist.name}/${example.javaee.jetty.dir}/kieker.monitoring.properties" />
-			<zipfileset file="${dist.dir}/${dist.kieker.main.jar}"
-						prefix="${kieker.dist.name}/${example.javaee.jetty.dir}/webapps/jpetstore/WEB-INF/lib" />
-			<zipfileset file="${lib.dir}/aspectjweaver-*"
-						prefix="${kieker.dist.name}/${example.javaee.jetty.dir}/webapps/jpetstore/WEB-INF/lib" />
-			
-			<!-- Include tailored Eclipse files in the examples -->
-			<zipfileset file="${example.microbenchmark.dir}/.classpath-binrelease.generated"
-						fullpath="${kieker.dist.name}/${example.microbenchmark.dir}/.classpath" />
-			<zipfileset file="${src.userguide.example.bookstore.dir}/.classpath"
-						fullpath="${kieker.dist.name}/${src.userguide.example.bookstore.dir}/.classpath" /> <!-- leave "as-is" -->
-			<zipfileset file="${src.userguide.example.manual.dir}/.classpath-binrelease.generated"
-						fullpath="${kieker.dist.name}/${src.userguide.example.manual.dir}/.classpath" />
-			<zipfileset file="${src.userguide.example.extended.dir}/.classpath-binrelease.generated"
-						fullpath="${kieker.dist.name}/${src.userguide.example.extended.dir}/.classpath" />
-			<zipfileset file="${src.userguide.example.aspectj.dir}/.classpath-binrelease.generated"
-						fullpath="${kieker.dist.name}/${src.userguide.example.aspectj.dir}/.classpath" />
-			<zipfileset file="${src.userguide.example.jms.dir}/.classpath-binrelease.generated"
-						fullpath="${kieker.dist.name}/${src.userguide.example.jms.dir}/.classpath" />
-			<zipfileset file="${src.userguide.example.sigar.dir}/.classpath-binrelease.generated"
-						fullpath="${kieker.dist.name}/${src.userguide.example.sigar.dir}/.classpath" />
-			
-			<!-- Include the right Kieker libs in the examples -->
-			<zipfileset file="${dist.dir}/${dist.kieker.main.aspectj.jar}"
-						prefix="${kieker.dist.name}/${example.microbenchmark.dir}/lib" />
-			<zipfileset file="${lib.dir}/commons-cli-*.jar"
-						prefix="${kieker.dist.name}/${example.microbenchmark.dir}/lib" />
-			<zipfileset file="${dist.dir}/${dist.kieker.main.emf.jar}"
-						prefix="${kieker.dist.name}/${src.userguide.example.manual.dir}/lib" />
-			<zipfileset file="${dist.dir}/${dist.kieker.main.emf.jar}"
-						prefix="${kieker.dist.name}/${src.userguide.example.extended.dir}/lib" />
-			<zipfileset file="${dist.dir}/${dist.kieker.main.aspectj.jar}"
-						prefix="${kieker.dist.name}/${src.userguide.example.aspectj.dir}/lib" />
-			<zipfileset file="${dist.dir}/${dist.kieker.main.emf.jar}"
-						prefix="${kieker.dist.name}/${src.userguide.example.jms.dir}/lib" />
-			<zipfileset file="${lib.dir}/commons-logging-*.jar"
-						prefix="${kieker.dist.name}/${src.userguide.example.jms.dir}/lib" />
-			<zipfileset file="${dist.dir}/${dist.kieker.main.emf.jar}"
-						prefix="${kieker.dist.name}/${src.userguide.example.sigar.dir}/lib" />
-			<zipfileset file="${lib.dir}/sigar-*.jar"
-						prefix="${kieker.dist.name}/${src.userguide.example.sigar.dir}/lib" />
-			<zipfileset file="${lib.sigar-native.dir}/*"
-						prefix="${kieker.dist.name}/${src.userguide.example.sigar.dir}/lib" />
-		</zip>
-	</target>
-
-	<target name="clean-userguide-examples" description="Removes artifacts from previous builds and manually changed configuration files">
-		<ant antfile="build.xml" dir="${src.userguide.example.bookstore.dir}" target="clean" />
-		<ant antfile="build.xml" dir="${src.userguide.example.manual.dir}" target="clean" />
-		<ant antfile="build.xml" dir="${src.userguide.example.extended.dir}" target="clean" />
-		<ant antfile="build.xml" dir="${src.userguide.example.aspectj.dir}" target="clean" />
-		<ant antfile="build.xml" dir="${src.userguide.example.jms.dir}" target="clean" />
-		<ant antfile="build.xml" dir="${src.userguide.example.sigar.dir}" target="clean" />
-			<delete>
-				<fileset dir="${examples.dir}" includes="**/.classpath-binrelease.generated" />
-			</delete>
-		<!-- make sure a current version is included -->
-		<copy file="${kieker.monitoring.default.properties}" tofile="${src.userguide.example.aspectj.dir}/META-INF/kieker.monitoring.properties" />
-	</target>
-
-	<target name="-prepate-userguide-examples-binary-release" depends="-init-version" description="Removes artifacts from previous builds and manually changed configuration files">
-		<!-- Create .classpath variant for binary release(#710) -->
-		<copy file="${example.microbenchmark.dir}/.classpath" tofile="${example.microbenchmark.dir}/.classpath-binrelease.generated" overwrite="true"/>
-		<copy file="${src.userguide.example.manual.dir}/.classpath" tofile="${src.userguide.example.manual.dir}/.classpath-binrelease.generated" overwrite="true"/>
-		<copy file="${src.userguide.example.extended.dir}/.classpath" tofile="${src.userguide.example.extended.dir}/.classpath-binrelease.generated" overwrite="true"/>
-		<copy file="${src.userguide.example.aspectj.dir}/.classpath" tofile="${src.userguide.example.aspectj.dir}/.classpath-binrelease.generated" overwrite="true"/>
-		<copy file="${src.userguide.example.jms.dir}/.classpath" tofile="${src.userguide.example.jms.dir}/.classpath-binrelease.generated" overwrite="true"/>
-		<copy file="${src.userguide.example.sigar.dir}/.classpath" tofile="${src.userguide.example.sigar.dir}/.classpath-binrelease.generated" overwrite="true"/>
-		
-		<!-- Examples using the plain Jar -->
-		<replaceregexp byline="true" flags="g">
-			<regexp pattern="&lt;classpathentry .*/Kieker&quot;.*"/>
-			<substitution expression="&lt;classpathentry kind=&quot;lib&quot; path=&quot;lib/${dist.kieker.main.jar}&quot;/&gt;"/>
-			<fileset dir=".">
-				<include name="${src.userguide.example.jms.dir}/.classpath-binrelease.generated"/>
-			</fileset>
-		</replaceregexp>
-		
-		<!-- Examples using the EMF Jar -->
-		<replaceregexp byline="true" flags="g">
-			<regexp pattern="&lt;classpathentry .*/Kieker&quot;.*"/>
-			<substitution expression="&lt;classpathentry kind=&quot;lib&quot; path=&quot;lib/${dist.kieker.main.emf.jar}&quot;/&gt;"/>
-			<fileset dir=".">
-				<include name="${src.userguide.example.manual.dir}/.classpath-binrelease.generated"/>
-				<include name="${src.userguide.example.extended.dir}/.classpath-binrelease.generated"/>
-				<include name="${src.userguide.example.sigar.dir}/.classpath-binrelease.generated"/>
-			</fileset>
-		</replaceregexp>
-		
-		<!-- Examples using the AspectJ Jar -->
-		<replaceregexp byline="true" flags="g">
-			<regexp pattern="&lt;classpathentry .*/Kieker&quot;.*"/>
-			<substitution expression="&lt;classpathentry kind=&quot;lib&quot; path=&quot;lib//${dist.kieker.main.aspectj.jar}&quot;/&gt;"/>
-			<fileset dir=".">
-				<include name="${example.microbenchmark.dir}/.classpath-binrelease.generated"/>
-				<include name="${src.userguide.example.aspectj.dir}/.classpath-binrelease.generated"/>
-			</fileset>
-		</replaceregexp>
-		
-		<!-- Examples referencing libs from /Kieker/lib/ -->
-		<replaceregexp byline="true" flags="g">
-			<regexp pattern="(&lt;classpathentry .*)/Kieker/lib/(.*&quot;.*)"/>
-			<substitution expression="\1lib/\2"/>
-			<fileset dir=".">
-				<include name="${example.microbenchmark.dir}/.classpath-binrelease.generated"/>
-				<include name="${src.userguide.example.aspectj.dir}/.classpath-binrelease.generated"/>
-				<include name="${src.userguide.example.sigar.dir}/.classpath-binrelease.generated"/>
-			</fileset>
-		</replaceregexp>
-	</target>
-=======
 	<property file="build-config/build.properties" />
         
 	<import file="build-config/init-and-clean.xml"/>
@@ -732,6 +7,5 @@
 	<import file="build-config/test.xml"/>
 	<import file="build-config/dist-and-deploy.xml"/>
 	<import file="build-config/quality.xml"/>
->>>>>>> c477f5f6
 	
 </project>