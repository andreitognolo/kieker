<?xml version="1.0" encoding="UTF-8"?>
<project name="Kieker" default="build-all" basedir="." xmlns:artifact="urn:maven-artifact-ant">
    <property file="build.properties"/>

    <property name="TestAspect"
              value="OperationExecutionAspectFull.java"/>

    <path id="pmd.libs">
        <fileset dir="lib/pmd">
            <include name="*.jar"/>
        </fileset>
    </path>

    <target name="init-version">
        <tstamp/>
        <property name="kieker.version"
<<<<<<< HEAD
                  value="1.3-SNAPSHOT"/> <!-- -20090716-1022 -->
=======
                  value="1.2"/> <!-- -20090716-1022 -->
>>>>>>> 329df9a7
        <property name="year"
                  value="2010"/>
        <property name="copyright"
                  value="the Kieker Project"/>
        <!--<property name="dist.kieker.monitoring.jar"
                  value="${kieker.monitoring.packagenamebase}-${kieker.version}.jar"/>-->
        <property name="dist.kieker.monitoring.servlet.war"
                  value="${kieker.monitoring.servlet.packagenamebase}-${kieker.version}.war"/>
        <!--<property name="dist.kieker.common.jar"
                  value="${kieker.common.packagenamebase}-${kieker.version}.jar"/>
        <property name="dist.kieker.tools.jar"
                  value="${kieker.tools.packagenamebase}-${kieker.version}.jar"/>
        <property name="dist.kieker.analysis.jar"
                  value="${kieker.analysis.packagenamebase}-${kieker.version}.jar"/>-->
        <property name="dist.kieker.main.jar"
                  value="${kieker.main.packagenamebase}-${kieker.version}.jar"/>

        <property name="kieker.dist.name"
                  value="${kieker.packagenamebase}-${kieker.version}"/>
        <property name="dist.kieker.srcBaseName"
                  value="${kieker.dist.name}_${kieker-src.suffix}"/>
        <property name="dist.kieker.binBaseName"
                  value="${kieker.dist.name}_${kieker-bin.suffix}"/>
        <property name="dist.kieker.apiBaseName"
                  value="${kieker.dist.name}_${kieker-api.suffix}"/>

        <property name="dist.kieker.example.myjmsexample"
                  value="${kieker.dist.name}_${kieker-examples.suffix}-MySimpleKiekerJMSExample"/>
        <property name="dist.kieker.example.jpetstoreservlet"
                  value="${kieker.dist.name}_${kieker-examples.suffix}-JavaEEServletContainerExample"/>
    </target>

    <target name="update-version" unless="version.noupdate"
            depends="init-version">
        <replaceregexp file="${src.kieker.common.dir}/kieker/common/util/Version.java"
                       match="VERSION = &quot;.*?&quot;"
                       replace="VERSION = &quot;${kieker.version}-${DSTAMP}&quot;"/>
        <replaceregexp match="&lt;version&gt;.*?&lt;/version&gt;"
                       replace="&lt;version&gt;${kieker.version}-${DSTAMP}&lt;/version&gt;">
            <fileset dir=".">
                <include name="pom_ant_kieker*.xml"/>
            </fileset>
        </replaceregexp>
    </target>

    <target name="build-all"
            depends="clean,init,build-kieker.main,compile-kieker.monitoring-servlet,create-eclipse-sample-files">
    </target>

    <target name="init" depends="update-version,init-compile-classpaths">
        <!-- Register special aspectJ commands in ant - allow ant to use special AspectJ commands: -->
        <taskdef resource="org/aspectj/tools/ant/taskdefs/aspectjTaskdefs.properties" classpath="${aspectjtoolsjar}"/>
        <fail message="Critical error: AspectJ library not found
              in ${aspectjtoolsjar}.
              Check your build.properties.">
            <condition>
                <not>
                    <available file="${aspectjtoolsjar}"/>
                </not>
            </condition>
        </fail>
        <mkdir dir="${build.dir}"/>
        <mkdir dir="${dist.dir}"/>
        <mkdir dir="${release.dir}"/>
        <mkdir dir="${build.tests.dir}"/>
        <mkdir dir="tmp"/>
    </target>

    <!-- Compile classpaths used for javac and javadoc -->
    <target name="init-compile-classpaths">
        <path id="kieker.common-compile-classpath">
            <fileset dir="${lib.dir}">
                <include name="commons-logging-*.jar"/>
            </fileset>
        </path>

        <path id="kieker.monitoring-servlet-compile-classpath">
            <fileset dir="${lib.dir}">
                <include name="commons-logging-*.jar"/>
                <include name="servlet-api.jar"/>
            </fileset>
            <!--<fileset dir="${dist.dir}">
                <include name="${dist.kieker.common.jar}"/>
                <include name="${dist.kieker.monitoring.jar}"/>
            </fileset>-->
            <pathelement location="${build.kieker.common.dir}/"/>
            <pathelement location="${build.kieker.monitoring.dir}/"/>
        </path>

        <path id="kieker.monitoring-compile-classpath">
            <fileset dir="${lib.dir}">
                <include name="commons-logging-*.jar"/>
                <include name="cxf-api-*.jar"/>
                <include name="cxf-common-utilities-*.jar"/>
                <include name="cxf-rt-core-*.jar"/>
                <include name="cxf-rt-bindings-soap-*.jar"/>
                <include name="jms-*.jar"/>
                <include name="servlet-api.jar"/>
                <include name="spring.jar"/>
                <include name="spring-web.jar"/>
            </fileset>
            <!--<fileset dir="${dist.dir}">
                <include name="${dist.kieker.common.jar}"/>
            </fileset>-->
            <pathelement location="${build.kieker.common.dir}/"/>
        </path>

        <path id="kieker.monitoring-ajc-compile-classpath">
            <fileset dir="${lib.dir}">
                <include name="aspectjrt-*.jar"/>
                <include name="commons-logging-*.jar"/>
                <include name="servlet-api.jar"/>
            </fileset>
            <!--<fileset dir="${dist.dir}">
                <include name="${dist.kieker.common.jar}"/>
            </fileset>-->
            <pathelement location="${build.kieker.common.dir}/"/>
            <pathelement location="${build.kieker.monitoring.dir}"/>
        </path>

        <path id="kieker.analysis-compile-classpath">
            <fileset dir="${lib.dir}">
                <include name="commons-logging-*.jar"/>
                <include name="rabbitmq-client.jar"/>
                <include name="jms-1.1.jar"/>
            </fileset>
            <!--<fileset dir="${dist.dir}">
                <include name="${dist.kieker.common.jar}"/>
            </fileset>-->
            <pathelement location="${build.kieker.common.dir}/"/>
        </path>

        <path id="kieker.tools-compile-classpath">
            <fileset dir="${lib.dir}">
                <include name="commons-cli-*.jar"/>
                <include name="commons-logging-*.jar"/>
            </fileset>
            <!--<fileset dir="${dist.dir}">
                <include name="${dist.kieker.common.jar}"/>
                <include name="${dist.kieker.monitoring.jar}"/>
                <include name="${dist.kieker.analysis.jar}"/>
            </fileset>-->
            <pathelement location="${build.kieker.common.dir}/"/>
            <pathelement location="${build.kieker.monitoring.dir}/"/>
            <pathelement location="${build.kieker.analysis.dir}/"/>
        </path>

        <path id="all-external-jars">
            <fileset dir="${lib.dir}">
                <include name="*.jar"/>
            </fileset>
        </path>
    </target>

    <!-- Build kieker.common  -->
    <target name="compile-kieker.common" depends="init">
        <delete dir="${build.kieker.common.dir}"/>
        <mkdir  dir="${build.kieker.common.dir}"/>
        <!--<mkdir  dir="${build.kieker.common.dir}/META-INF"/>-->
        <javac destDir="${build.kieker.common.dir}"
               source="1.5" target="1.5"
               srcdir="${src.kieker.common.dir}"
               debug="true"
               classpathref="kieker.common-compile-classpath">
            <compilerarg value="-Xlint:all,-path"/>
        </javac>
        <!--<copy file="LICENSE" todir="${build.kieker.common.dir}/"/>
        <jar destfile="${dist.dir}/${dist.kieker.common.jar}">
            <fileset dir="${build.kieker.common.dir}"/>
        </jar>-->
    </target>

    <target name="compile-kieker.monitoring" depends="init,compile-kieker.common">
        <delete dir="${build.kieker.monitoring.dir}"/>
        <mkdir  dir="${build.kieker.monitoring.dir}"/>
        <mkdir  dir="${build.kieker.monitoring.dir}/META-INF"/>
        <javac destDir="${build.kieker.monitoring.dir}"
               source="1.5"
               target="1.5"
               srcdir="${src.kieker.monitoring.dir}"
               debug="true"
               excludes="kieker/monitoring/probe/aspectJ/"
               classpathref="kieker.monitoring-compile-classpath">
            <compilerarg value="-Xlint:all,-path"/>
        </javac>
        <!-- WORKAROUND!!! -->
        <iajc destdir="${build.kieker.monitoring.dir}"
              source="1.5"
              target="1.5"
              Xlint="ignore"
              debug="true"
              classpathref="kieker.monitoring-ajc-compile-classpath">
            <sourceroots>
                <pathelement location="${src.kieker.monitoring.dir}/kieker/monitoring/probe/aspectJ/"/>
            </sourceroots>
        </iajc>
        <copy file="${kieker.monitoring.properties.example}" tofile="${build.kieker.monitoring.dir}/META-INF/kieker.monitoring.properties.default"/>
        <copy file="${sequence.pic}" tofile="${build.kieker.monitoring.dir}/META-INF/sequence.pic"/>
        <!--<copy file="LICENSE" todir="${build.kieker.monitoring.dir}/"/>
        <jar destfile="${dist.dir}/${dist.kieker.monitoring.jar}">
            <fileset dir="${build.kieker.monitoring.dir}"/>
        </jar>-->
    </target>

    <target name="compile-kieker.monitoring-servlet" depends="init,compile-kieker.common,compile-kieker.monitoring">
        <delete dir="${build.kieker.monitoring.servlet.dir}"/>
        <mkdir dir="${build.kieker.monitoring.servlet.dir}"/>
        <javac source="1.5" target="1.5"
               destDir="${build.kieker.monitoring.servlet.dir}"
               classpathref="kieker.monitoring-servlet-compile-classpath"
               srcdir="${src.kieker.monitoring-servlet.dir}"
               debug="true"/>
        <war destfile="${dist.dir}/${dist.kieker.monitoring.servlet.war}" webxml="${src.kieker.monitoring-servlet.dir}/kieker/monitoring/servlet/WEB-INF/web.xml">
            <classes dir="${build.kieker.monitoring.servlet.dir}"/>
            <zipfileset dir="${src.kieker.monitoring-servlet.dir}/kieker/monitoring/servlet/images" prefix="images"/>
            <zipfileset file="LICENSE" prefix=""/>
        </war>
    </target>

    <target name="compile-kieker.analysis" depends="init,compile-kieker.common">
        <delete dir="${build.kieker.analysis.dir}"/>
        <mkdir  dir="${build.kieker.analysis.dir}"/>
        <javac destDir="${build.kieker.analysis.dir}"
               source="1.5" target="1.5"
               srcdir="${src.kieker.analysis.dir}"
               debug="true"
               classpathref="kieker.analysis-compile-classpath">
            <compilerarg value="-Xlint:all,-path"/>
        </javac>
        <!--<copy file="LICENSE" todir="${build.kieker.analysis.dir}/"/>
        <jar destfile="${dist.dir}/${dist.kieker.analysis.jar}">
            <fileset dir="${build.kieker.analysis.dir}"/>
        </jar>-->
    </target>

    <target name="compile-kieker.tools" depends="init,compile-kieker.common,compile-kieker.monitoring,compile-kieker.analysis">
        <delete dir="${build.kieker.tools.dir}"/>
        <mkdir  dir="${build.kieker.tools.dir}"/>
        <javac destDir="${build.kieker.tools.dir}"
               source="1.5" target="1.5"
               srcdir="${src.kieker.tools.dir}"
               debug="true"
               classpathref="kieker.tools-compile-classpath">
            <compilerarg value="-Xlint:all,-path"/>
        </javac>
        <!--<copy file="LICENSE" todir="${build.kieker.tools.dir}/"/>
        <jar destfile="${dist.dir}/${dist.kieker.tools.jar}">
            <fileset dir="${build.kieker.tools.dir}"/>
        </jar>-->
    </target>

    <target name="build-kieker.main" depends="init,compile-kieker.common,compile-kieker.monitoring,compile-kieker.analysis,compile-kieker.tools">
        <jar destfile="${dist.dir}/${dist.kieker.main.jar}">
            <fileset dir="${build.kieker.common.dir}"/>
            <fileset dir="${build.kieker.analysis.dir}"/>
            <fileset dir="${build.kieker.monitoring.dir}"/>
            <fileset dir="${build.kieker.tools.dir}"/>
            <fileset dir="." includes="LICENSE" />
        </jar>
    </target>

    <target name="dist-kieker-javadoc" depends="init,javadoc"
            description="Create Javadoc API documentation">
        <tar destfile="${release.dir}/${dist.kieker.apiBaseName}.tar" longfile="gnu">
            <tarfileset dir="${build.api.dir}" prefix="" defaultexcludes="yes"/>
        </tar>
        <gzip zipfile="${release.dir}/${dist.kieker.apiBaseName}.tar.gz" src="${release.dir}/${dist.kieker.apiBaseName}.tar" />
        <!-- tar file no longer needed -->
        <delete file="${release.dir}/${dist.kieker.apiBaseName}.tar"/>

        <zip  zipfile="${release.dir}/${dist.kieker.apiBaseName}.zip">
            <zipfileset dir="${build.api.dir}" prefix="" defaultexcludes="yes"/>
        </zip>
    </target>

    <target name="javadoc" depends="init"
            description="Create Javadoc API documentation">
        <delete dir="${build.api.dir}"/>
        <mkdir dir="${build.api.dir}"/>
        <path id="javadoc-sourcepath">
            <dirset dir=".">
                <include name="${src.kieker.common.dir}"/>
                <include name="${src.kieker.analysis.dir}"/>
                <include name="${src.kieker.monitoring.dir}"/>
                <include name="${src.kieker.monitoring-servlet.dir}"/>
                <include name="${src.kieker.tools.dir}"/>
            </dirset>
        </path>
        <javadoc sourcepathref="javadoc-sourcepath"
                 destdir="${build.api.dir}"
                 packagenames="*"
                 access="public"
                 author="true"
                 version="false"
                 use="true"
                 doctitle="Kieker Monitoring and Analysis Framework, Vers. ${kieker.version}&lt;br/&gt;API Documentation"
                 header="Kieker ${kieker.version}"
                 footer="Kieker ${kieker.version}"
                 bottom="Copyright ${year} ${copyright}, &lt;a href=&quot;http://kieker.sourceforge.net&quot;&gt;http://kieker.sourceforge.net&lt;/&gt;">
            <classpath refid="kieker.common-compile-classpath"/>
            <classpath refid="kieker.analysis-compile-classpath"/>
            <classpath refid="kieker.monitoring-compile-classpath"/>
            <classpath refid="kieker.monitoring-ajc-compile-classpath"/>
            <classpath refid="kieker.monitoring-servlet-compile-classpath"/>
            <classpath refid="kieker.tools-compile-classpath"/>
            <link href="http://download.oracle.com/javase/6/docs/api/"/>
        </javadoc>
    </target>

    <target name="dist-kieker-sources" depends="init">
        <patternset id="dist_src_files-nonbinmode">
            <include name="bin/log4j.properties"/>
            <include name="bin/*.bat"/>
            <include name="META-INF/*"/>
            <include name="src/**/*.java"/>
            <include name="test/**/*.java"/>
            <include name="test/META-INF/*"/>
            <include name="${src.kieker.monitoring-servlet.dir}/kieker/monitoring/servlet/WEB-INF/**"/>
            <include name="${src.kieker.monitoring-servlet.dir}/kieker/monitoring/servlet/images/**"/>
            <include name="lib/**"/>
            <include name="${eclipse-classpath.sample}"/>
            <include name="${eclipse-project.sample}"/>
            <include name="build.xml"/>
            <include name="build.properties"/>
            <!--<include name="ISSUES"/>-->
            <include name="HISTORY"/>
            <include name="LICENSE"/>
            <include name="pom_ant_kieker-*.xml"/>
        </patternset>
        <patternset id="dist_src_files-binmode">
            <include name="bin/*.sh"/>
        </patternset>

        <tar destfile="${release.dir}/${dist.kieker.srcBaseName}.tar" longfile="gnu">
            <tarfileset dir="." prefix="${kieker.dist.name}" defaultexcludes="yes">
                <patternset refid="dist_src_files-nonbinmode"/>
            </tarfileset>
            <tarfileset dir="." prefix="${kieker.dist.name}" filemode="755" defaultexcludes="yes">
                <patternset refid="dist_src_files-binmode"/>
            </tarfileset>
        </tar>
        <gzip zipfile="${release.dir}/${dist.kieker.srcBaseName}.tar.gz" src="${release.dir}/${dist.kieker.srcBaseName}.tar" />
        <!-- tar file no longer needed -->
        <delete file="${release.dir}/${dist.kieker.srcBaseName}.tar"/>

        <zip  zipfile="${release.dir}/${dist.kieker.srcBaseName}.zip">
            <zipfileset dir="." prefix="${kieker.dist.name}" defaultexcludes="yes">
                <patternset refid="dist_src_files-nonbinmode"/>
            </zipfileset>
            <zipfileset dir="." prefix="${kieker.dist.name}" filemode="755" defaultexcludes="yes">
                <patternset refid="dist_src_files-binmode"/>
            </zipfileset>
        </zip>
    </target>

    <target name="dist-kieker-binaries" depends="build-all,build-userguide">
        <echo message="${src.userguide.pdf}"/>

        <copy file="${src.userguide.pdf}" tofile="${src.userguide.dist.pdf}"/>

        <patternset id="dist_bin_files-nonbinmode">
            <include name="bin/log4j.properties"/>
            <include name="bin/*.bat"/>
            <include name="dist/*.jar"/>
            <include name="dist/*.war"/>
            <include name="META-INF/*"/>
            <include name="lib/*"/>
            <exclude name="lib/maven/"/>
            <exclude name="lib/pmd/"/>
            <!--<include name="ISSUES"/>-->
            <include name="HISTORY"/>
            <include name="LICENSE"/>
            <include name="${src.userguide.dist.pdf}"/>
            <include name="${src.userguide.examples.dir}/README"/>
            <include name="${src.userguide.example.bookstore.dir}/build.xml"/>
            <include name="${src.userguide.example.bookstore.dir}/build.properties"/>
            <include name="${src.userguide.example.bookstore.dir}/src/**/*.java"/>
            <include name="${src.userguide.example.manual.dir}/build.xml"/>
            <include name="${src.userguide.example.manual.dir}/build.properties"/>
            <include name="${src.userguide.example.manual.dir}/lib/"/>
            <exclude name="${src.userguide.example.manual.dir}/lib/*"/>
            <include name="${src.userguide.example.manual.dir}/src/**/*.java"/>
            <include name="${src.userguide.example.extended.dir}/build.xml"/>
            <include name="${src.userguide.example.extended.dir}/build.properties"/>
            <include name="${src.userguide.example.extended.dir}/lib/"/>
            <exclude name="${src.userguide.example.extended.dir}/lib/*"/>
            <include name="${src.userguide.example.extended.dir}/src/**/*.java"/>
            <include name="${src.userguide.example.extended.dir}/META-INF/kieker.monitoring.properties"/>
            <include name="${src.userguide.example.aspectj.dir}/build.xml"/>
            <include name="${src.userguide.example.aspectj.dir}/build.properties"/>
            <include name="${src.userguide.example.aspectj.dir}/lib/"/>
            <exclude name="${src.userguide.example.aspectj.dir}/lib/*"/>
            <include name="${src.userguide.example.aspectj.dir}/testdata/**"/>
            <include name="${src.userguide.example.aspectj.dir}/src/**/*.java"/>
            <include name="${src.userguide.example.aspectj.dir}/META-INF/aop.xml"/>
            <include name="${src.userguide.example.aspectj.dir}/META-INF/kieker.monitoring.properties"/>
            <include name="${src.userguide.example.jms.dir}/build.xml"/>
            <include name="${src.userguide.example.jms.dir}/build.properties"/>
            <include name="${src.userguide.example.jms.dir}/lib/"/>
            <exclude name="${src.userguide.example.jms.dir}/lib/*"/>
            <include name="${src.userguide.example.jms.dir}/src/**/*.java"/>
            <include name="${src.userguide.example.jms.dir}/META-INF/kieker.monitoring.properties"/>
            <include name="${src.userguide.example.jms.dir}/META-INF/log4j.properties"/>
            <include name="${example.microbenchmark.dir}/**"/>
            <exclude name="${example.microbenchmark.dir}/results/**/*"/>
            <exclude name="${example.microbenchmark.dir}/tmp/**/*"/>
            <exclude name="${example.microbenchmark.dir}/lib/**/*.jar"/>
        </patternset>
        <patternset id="dist_bin_files-binmode">
            <include name="bin/*.sh"/>
        </patternset>

        <tar destfile="${release.dir}/${dist.kieker.binBaseName}.tar" longfile="gnu">
            <tarfileset dir="." prefix="${kieker.dist.name}" defaultexcludes="yes">
                <patternset refid="dist_bin_files-nonbinmode"/>
            </tarfileset>
            <tarfileset dir="." prefix="${kieker.dist.name}" filemode="755" defaultexcludes="yes">
                <patternset refid="dist_bin_files-binmode"/>
            </tarfileset>
        </tar>
        <gzip zipfile="${release.dir}/${dist.kieker.binBaseName}.tar.gz" src="${release.dir}/${dist.kieker.binBaseName}.tar" />
        <!-- tar file no longer needed -->
        <delete file="${release.dir}/${dist.kieker.binBaseName}.tar"/>

        <zip  zipfile="${release.dir}/${dist.kieker.binBaseName}.zip">
            <zipfileset dir="." prefix="${kieker.dist.name}" defaultexcludes="yes">
                <patternset refid="dist_bin_files-nonbinmode"/>
            </zipfileset>
            <zipfileset dir="." prefix="${kieker.dist.name}" filemode="755"  defaultexcludes="yes">
                <patternset refid="dist_bin_files-binmode"/>
            </zipfileset>
        </zip>
    </target>

    <target name="build-example-JPetStoreExample" depends="init">
        <property name="tomcat.dir" value="Tomcat6.0.18WithJpetStore-withInstrumentedJPetStore"/>
        <property name="jpetstore.dir" value="JPetStore-5.0-instrumented"/>
        <patternset id="dist_jpetstoreExample_files-nonbinmode">
            <include name="${example.jpetstoreservlet.dir}/README"/>
            <include name="${example.jpetstoreservlet.dir}/LICENSE"/>
            <include name="${example.jpetstoreservlet.dir}/kieker-testdata/**"/>
            <include name="${example.jpetstoreservlet.dir}/${tomcat.dir}/**"/>
            <exclude name="${example.jpetstoreservlet.dir}/${tomcat.dir}/bin/*.sh"/>
            <include name="${example.jpetstoreservlet.dir}/${jpetstore.dir}/**"/>
            <exclude name="${example.jpetstoreservlet.dir}/${jpetstore.dir}/devlib/kieker*.jar"/>
            <exclude name="${example.jpetstoreservlet.dir}/${jpetstore.dir}/nbproject/**"/>
            <exclude name="${example.jpetstoreservlet.dir}/${jpetstore.dir}/build/reports/**"/>
            <exclude name="${example.jpetstoreservlet.dir}/${jpetstore.dir}/build/wars/**"/>
            <exclude name="${example.jpetstoreservlet.dir}/${jpetstore.dir}/build/webapp/**"/>
            <exclude name="${example.jpetstoreservlet.dir}/${jpetstore.dir}/build/work/**"/>
            <exclude name="${example.jpetstoreservlet.dir}/${tomcat.dir}/bin/catalina.sh.localjvmmem.conf/"/>
            <exclude name="${example.jpetstoreservlet.dir}/${tomcat.dir}/work/**/*"/>
            <exclude name="${example.jpetstoreservlet.dir}/${tomcat.dir}/temp/**/*"/>
            <exclude name="${example.jpetstoreservlet.dir}/${tomcat.dir}/logs/**/*"/>
            <exclude name="${example.jpetstoreservlet.dir}/${tomcat.dir}/webapps/jpetstore/"/>
            <exclude name="${example.jpetstoreservlet.dir}/${tomcat.dir}/webapps/kieker*/"/>
            <exclude name="${example.jpetstoreservlet.dir}/${tomcat.dir}/lib/kieker*.jar"/>
            <exclude name="${example.jpetstoreservlet.dir}/${tomcat.dir}/lib/aspectj*.jar"/>
            <exclude name="${example.jpetstoreservlet.dir}/${tomcat.dir}/lib/commons-logging*.jar"/>
            <!--<include name="${example.jpetstoreservlet.dir}/${tomcat.dir}/lib/META-INF/kieker.monitoring.properties"/>-->
        </patternset>
        <patternset id="dist_jpetstoreExample_files-binmode">
            <include name="${example.jpetstoreservlet.dir}/${tomcat.dir}/bin/*.sh"/>
        </patternset>

        <tar destfile="${release.dir}/${dist.kieker.example.jpetstoreservlet}.tar" longfile="gnu">
            <tarfileset dir="." prefix="${kieker.dist.name}" defaultexcludes="yes">
                <patternset refid="dist_jpetstoreExample_files-nonbinmode"/>
            </tarfileset>
            <tarfileset dir="." prefix="${kieker.dist.name}" filemode="755" defaultexcludes="yes">
                <patternset refid="dist_jpetstoreExample_files-binmode"/>
            </tarfileset>
        </tar>
        <gzip zipfile="${release.dir}/${dist.kieker.example.jpetstoreservlet}.tar.gz" src="${release.dir}/${dist.kieker.example.jpetstoreservlet}.tar" />
        <!-- tar file no longer needed -->
        <delete file="${release.dir}/${dist.kieker.example.jpetstoreservlet}.tar"/>

        <zip  zipfile="${release.dir}/${dist.kieker.example.jpetstoreservlet}.zip">
            <zipfileset dir="." prefix="${kieker.dist.name}" defaultexcludes="yes">
                <patternset refid="dist_jpetstoreExample_files-nonbinmode"/>
            </zipfileset>
            <zipfileset dir="." prefix="${kieker.dist.name}" filemode="755" defaultexcludes="yes">
                <patternset refid="dist_jpetstoreExample_files-binmode"/>
            </zipfileset>
        </zip>
    </target>

    <target name="build-examples"
            depends="init,build-example-JPetStoreExample">
    </target>

    <target name="build-userguide">
        <exec executable="make">
            <arg value="-C"/>
            <arg value="${src.userguide.dir}"/>
        </exec>
    </target>

    <target name="release"
            depends="build-all,dist-kieker-sources,dist-kieker-binaries,dist-kieker-javadoc,build-examples">
        <echo message="Sourceforge release instructions can be found at:"/>
        <echo message="https://sourceforge.net/apps/trac/sourceforge/wiki/Release files for download#Createoreditarelease"/>
        <echo message="scp dist/release/kieker-VERSION_* USER@frs.sourceforge.net:uploads"/>
    </target>

    <target name="clean">
        <!-- <delete dir="tmp"/>-->
        <delete dir="${dist.dir}"/>
        <delete dir="${release.dir}"/>
        <delete dir="${build.dir}"/>
    </target>

<<<<<<< HEAD
    <target name="run-test-storage" depends="compile-tests-monitoring">
=======
   <target name="run-test-storage" depends="compile-tests-monitoring">
>>>>>>> 329df9a7
        <echo>
            This is a small test for the part of Tpmon that
            stores monitoring data. Tpmon's monitoring API
            is manually invoked to collect monitoring data.
            Therefore, the instrumentation and logic in the
            monitoring points (the aspects) of Tpmon is not
            used.

            The main purpose of this test is to isolate configuration and
            installation problems and to get Tpmon running.

            If in kieker.monitoring.properties file system storage (store in database =
            false) is selected, a new file (tpmon*.dat) with monitoring data
            should be created in the folder specified in kieker.monitoring.properties
            (default: /tmp).
        </echo>

        <path id="kieker.test-storage-run-classpath">
            <fileset dir="${lib.dir}">
                <include name="commons-logging-*.jar"/>
            </fileset>
            <pathelement location="${build.tests.dir}/"/>
            <!--<fileset dir="${dist.dir}">
                <include name="${dist.kieker.common.jar}"/>
                <include name="${dist.kieker.monitoring.jar}"/>
            </fileset>-->
            <fileset dir="${dist.dir}">
                <include name="${dist.kieker.main.jar}"/>
            </fileset>
        </path>

        <java
            dir="."
            fork="true"
            classname="kieker.test.monitoring.manualInstrumentation.storageOnly.StorageOnly"
            classpathref="kieker.test-storage-run-classpath">
            <jvmarg value="-Dlog4j.configuration=${build.dir}/log4j.properties"/>
            <jvmarg value="-Dkieker.monitoring.storeInJavaIoTmpdir=${tests.storeInJavaIoTmpdir}"/>
            <jvmarg value="-Dkieker.monitoring.customStoragePath=${tests.storagepath}"/>
            <!-- <jvmarg value="-javaagent:../${aspectjweaverjar}"/> -->
            <!-- <jvmarg value="-XX:+PrintGCTimeStamps"/> -->
            <!-- <jvmarg value="-Xloggc:details.out"/> -->
            <!-- <jvmarg value="-verbosegc"/> -->
        </java>
    </target>

    <target name="compile-tests-common"
            depends="build-kieker.main">
        <path id="common-test-compile-classpath">
            <fileset dir="${lib.dir}">
                <include name="commons-logging-*.jar"/>
                <include name="junit-*.jar"/>
            </fileset>
            <!--<fileset dir="${dist.dir}">
                <include name="${dist.kieker.common.jar}"/>
            </fileset>-->
            <fileset dir="${dist.dir}">
                <include name="${dist.kieker.main.jar}"/>
            </fileset>
        </path>
        <javac source="1.5" target="1.5"
               destDir="${build.tests.dir}"
               classpathref="common-test-compile-classpath"
               srcdir="${test.kieker.common.dir}">
        </javac>
    </target>

    <target name="compile-tests-monitoring"
            depends="build-kieker.main">
        <path id="monitoring-test-compile-classpath">
            <fileset dir="${lib.dir}">
                <include name="commons-logging-*.jar"/>
                <include name="junit-*.jar"/>
            </fileset>
            <!--<fileset dir="${dist.dir}">
                <include name="${dist.kieker.common.jar}"/>
                <include name="${dist.kieker.monitoring.jar}"/>
            </fileset>-->
            <fileset dir="${dist.dir}">
                <include name="${dist.kieker.main.jar}"/>
            </fileset>
        </path>
        <javac source="1.5" target="1.5"
               destDir="${build.tests.dir}"
               classpathref="monitoring-test-compile-classpath"
               srcdir="${test.kieker.monitoring.dir}"
               excludes="kieker/test/monitoring/aspectJ/compileTimeWeaving/">
        </javac>
    </target>

    <target name="compile-tests-analysis"
            depends="build-kieker.main">
        <path id="analysis-test-compile-classpath">
            <fileset dir="${lib.dir}">
                <include name="commons-logging-*.jar"/>
                <include name="junit-*.jar"/>
            </fileset>
           <!-- <fileset dir="${dist.dir}">
                <include name="${dist.kieker.common.jar}"/>
                <include name="${dist.kieker.analysis.jar}"/>
            </fileset>-->
            <fileset dir="${dist.dir}">
                <include name="${dist.kieker.main.jar}"/>
            </fileset>
        </path>
        <javac source="1.5" target="1.5"
               destDir="${build.tests.dir}"
               classpathref="analysis-test-compile-classpath"
               srcdir="${test.kieker.analysis.dir}">
        </javac>
    </target>

    <target name="compile-tests-tools"
            depends="build-kieker.main">
        <path id="tools-test-compile-classpath">
            <fileset dir="${lib.dir}">
                <include name="commons-logging-*.jar"/>
                <include name="junit-*.jar"/>
            </fileset>
            <!--<fileset dir="${dist.dir}">
                <include name="${dist.kieker.common.jar}"/>
                <include name="${dist.kieker.analysis.jar}"/>
                <include name="${dist.kieker.monitoring.jar}"/>
                <include name="${dist.kieker.tools.jar}"/>
            </fileset>-->
            <fileset dir="${dist.dir}">
                <include name="${dist.kieker.main.jar}"/>
            </fileset>
        </path>
        <javac source="1.5" target="1.5"
               destDir="${build.tests.dir}"
               classpathref="tools-test-compile-classpath"
               srcdir="${test.kieker.tools.dir}">
        </javac>
    </target>

    <target name="run-tests-loadTimeWeaving-bookstoreDifferentRecordTypes"
            depends="compile-tests-monitoring">
        <path id="kieker.test-loadTimeWeaving-run-classpath">
            <fileset dir="${lib.dir}">
                <include name="commons-logging-*.jar"/>
            </fileset>
            <pathelement location="${build.tests.dir}/"/>
            <!--<fileset dir="${dist.dir}">
                <include name="${dist.kieker.common.jar}"/>
                <include name="${dist.kieker.monitoring.jar}"/>
            </fileset>-->
            <fileset dir="${dist.dir}">
                <include name="${dist.kieker.main.jar}"/>
            </fileset>
        </path>

        <copy file="${tests.log4j.properties}"
              tofile="${build.dir}/log4j.properties"/>
        <copy file="${aop.xml.ltwtests.annotation}"
              tofile="${build.tests.dir}/META-INF/aop.xml"
              overwrite="true"/>
        <java dir="."
              fork="true"
              classname="kieker.test.monitoring.aspectJ.loadTimeWeaving.bookstoreDifferentRecordTypes.Bookstore"
              classpathref="kieker.test-loadTimeWeaving-run-classpath">
            <jvmarg value="-Dkieker.monitoring.storeInJavaIoTmpdir=${tests.storeInJavaIoTmpdir}"/>
            <jvmarg value="-Dkieker.monitoring.customStoragePath=${tests.storagepath}"/>
            <jvmarg value="-Dkieker.monitoring.debug=false"/>
            <jvmarg value="-javaagent:${aspectjweaverjar}"/>
            <jvmarg value="-Dlog4j.configuration=${build.dir}/log4j.properties"/>
            <jvmarg value="-Dorg.aspectj.weaver.showWeaveInfo=true"/>
            <!--<jvmarg value="-Dorg.aspectj.weaver.loadtime.configuration=META-INF/aop.xml"/>-->
            <jvmarg value="-Daj.weaving.verbose=true"/>
        </java>
    </target>

    <target name="run-tests-loadTimeWeaving-bookstoreFullInstrumentation"
            depends="compile-tests-monitoring">
        <path id="kieker.test-loadTimeWeaving-bookstoreWithoutAnnotation-run-classpath">
            <fileset dir="${lib.dir}">
                <include name="commons-logging-*.jar"/>
            </fileset>
            <pathelement location="${build.tests.dir}/"/>
            <!--<fileset dir="${dist.dir}">
                <include name="${dist.kieker.common.jar}"/>
                <include name="${dist.kieker.monitoring.jar}"/>
            </fileset>-->
            <fileset dir="${dist.dir}">
                <include name="${dist.kieker.main.jar}"/>
            </fileset>
        </path>

        <copy file="${tests.log4j.properties}"
              tofile="${build.dir}/log4j.properties"/>
        <copy file="${aop.xml.ltwtests.full}"
              tofile="${build.tests.dir}/META-INF/aop.xml"
              overwrite="true"/>
        <java dir="."
              fork="true"
              classname="kieker.test.monitoring.aspectJ.loadTimeWeaving.bookstoreWithoutAnnotation.BookstoreWA"
              classpathref="kieker.test-loadTimeWeaving-bookstoreWithoutAnnotation-run-classpath">
            <jvmarg value="-Dkieker.monitoring.storeInJavaIoTmpdir=${tests.storeInJavaIoTmpdir}"/>
            <jvmarg value="-Dkieker.monitoring.customStoragePath=${tests.storagepath}"/>
            <jvmarg value="-javaagent:${aspectjweaverjar}"/>
            <jvmarg value="-Dlog4j.configuration=${build.dir}/log4j.properties"/>
            <jvmarg value="-Dorg.aspectj.weaver.showWeaveInfo=true"/>
            <jvmarg value="-Daj.weaving.verbose=true"/>
        </java>
    </target>

    <target name="run-tests-loadTimeWeaving-executionOrderTest"
            depends="compile-tests-monitoring">
        <path id="kieker.test-loadTimeWeaving-executionOrderTest-run-classpath">
            <fileset dir="${lib.dir}">
                <include name="commons-logging-*.jar"/>
            </fileset>
            <pathelement location="${build.tests.dir}/"/>
            <!--<fileset dir="${dist.dir}">
                <include name="${dist.kieker.common.jar}"/>
                <include name="${dist.kieker.monitoring.jar}"/>
            </fileset>-->
            <fileset dir="${dist.dir}">
                <include name="${dist.kieker.main.jar}"/>
            </fileset>
        </path>

        <copy file="${tests.log4j.properties}"
              tofile="${build.dir}/log4j.properties"/>
        <copy file="${aop.xml.ltwtests.full}"
              tofile="${build.tests.dir}/META-INF/aop.xml"
              overwrite="true"/>
        <java dir="."
              fork="true"
              classname="kieker.test.monitoring.aspectJ.loadTimeWeaving.executionOrderTest.ExecutionOrderTest"
              classpathref="kieker.test-loadTimeWeaving-executionOrderTest-run-classpath">
            <jvmarg value="-Dkieker.monitoring.storeInJavaIoTmpdir=${tests.storeInJavaIoTmpdir}"/>
            <jvmarg value="-Dkieker.monitoring.customStoragePath=${tests.storagepath}"/>
            <jvmarg value="-javaagent:${aspectjweaverjar}"/>
            <jvmarg value="-Dlog4j.configuration=${build.dir}/log4j.properties"/>
            <jvmarg value="-Dorg.aspectj.weaver.showWeaveInfo=true"/>
            <jvmarg value="-Daj.weaving.verbose=true"/>
        </java>
    </target>

    <target name="compile-tests-compileTimeWeaving-bookstore"
            depends="compile-kieker.monitoring">
        <path id="kieker.test-compileTimeWeaving-bookstore-compile-classpath">
            <fileset dir="${lib.dir}">
                <include name="aspectjrt-*.jar"/>
                <include name="commons-logging-*.jar"/>
                <include name="servlet-api.jar"/>
            </fileset>
            <pathelement location="${build.tests.dir}/"/>
            <!--<fileset dir="${dist.dir}">
                <include name="${dist.kieker.common.jar}"/>
                <include name="${dist.kieker.monitoring.jar}"/>
            </fileset>-->
            <fileset dir="${dist.dir}">
                <include name="${dist.kieker.main.jar}"/>
            </fileset>
        </path>

        <delete dir="tmp/aspects/"/>
        <mkdir dir="tmp/aspects/"/>
        <copy file="${src.kieker.monitoring.dir}/kieker/monitoring/probe/aspectJ/executions/AbstractOperationExecutionAspect.java"
              todir="tmp/aspects/"/>
        <copy file="${src.kieker.monitoring.dir}/kieker/monitoring/probe/aspectJ/executions/AbstractOperationExecutionAspectServlet.java"
              todir="tmp/aspects/"/>
        <copy file="${src.kieker.monitoring.dir}/kieker/monitoring/probe/aspectJ/executions/${TestAspect}"
              todir="tmp/aspects/"/>
        <copy file="${tests.log4j.properties}"
              tofile="${build.dir}/log4j.properties"/>
        <iajc destdir="${build.tests.dir}" source="1.5" target="1.5" verbose="true"
              classpathref="kieker.test-compileTimeWeaving-bookstore-compile-classpath">
            <sourceroots>
                <pathelement location="${test.kieker.monitoring.dir}/kieker/test/monitoring/aspectJ/compileTimeWeaving/bookstore/"/>
                <pathelement location="tmp/aspects/"/>
            </sourceroots>
        </iajc>
    </target>

    <target name="compile-tests-compileTimeWeaving-twoConcurrentMethodsExample"
            depends="compile-kieker.monitoring">
        <path id="kieker.test-compileTimeWeaving-twoConcurrentMethodsExample-compile-classpath">
            <fileset dir="${lib.dir}">
                <include name="aspectjrt-*.jar"/>
                <include name="commons-logging-*.jar"/>
                <include name="servlet-api.jar"/>
            </fileset>
            <pathelement location="${build.tests.dir}/"/>
            <!--<fileset dir="${dist.dir}">
                <include name="${dist.kieker.common.jar}"/>
                <include name="${dist.kieker.monitoring.jar}"/>
            </fileset>-->
            <fileset dir="${dist.dir}">
                <include name="${dist.kieker.main.jar}"/>
            </fileset>
        </path>

        <delete dir="tmp/aspects/"/>
        <mkdir dir="tmp/aspects/"/>
        <copy file="${src.kieker.monitoring.dir}/kieker/monitoring/probe/aspectJ/executions/AbstractOperationExecutionAspect.java"
              todir="tmp/aspects/"/>
        <copy file="${src.kieker.monitoring.dir}/kieker/monitoring/probe/aspectJ/executions/AbstractOperationExecutionAspectServlet.java"
              todir="tmp/aspects/"/>
        <copy file="${src.kieker.monitoring.dir}/kieker/monitoring/probe/aspectJ/executions/${TestAspect}"
              todir="tmp/aspects/"/>
        <copy file="${tests.log4j.properties}"
              tofile="${build.dir}/log4j.properties"/>
        <iajc destdir="${build.tests.dir}" source="1.5" target="1.5" verbose="true"
              classpathref="kieker.test-compileTimeWeaving-twoConcurrentMethodsExample-compile-classpath">
            <sourceroots>
                <pathelement location="${test.kieker.monitoring.dir}/kieker/test/monitoring/aspectJ/compileTimeWeaving/twoConcurrentMethodsExample/"/>
                <pathelement location="tmp/aspects/"/>
            </sourceroots>
        </iajc>
    </target>

    <target name="run-tests-compileTimeWeaving-bookstore"
            depends="compile-tests-compileTimeWeaving-bookstore">
        <path id="kieker.test-compileTimeWeaving-bookstore-run-classpath">
            <fileset dir="${lib.dir}">
                <include name="aspectjweaver-*.jar"/>
                <include name="commons-logging-*.jar"/>
            </fileset>
            <pathelement location="${build.tests.dir}/"/>
            <!--<fileset dir="${dist.dir}">
                <include name="${dist.kieker.common.jar}"/>
                <include name="${dist.kieker.monitoring.jar}"/>
            </fileset>-->
            <fileset dir="${dist.dir}">
                <include name="${dist.kieker.main.jar}"/>
            </fileset>
        </path>

        <java dir="."
              fork="true"
              classname="kieker.test.monitoring.aspectJ.compileTimeWeaving.bookstore.Bookstore"
              classpathref="kieker.test-compileTimeWeaving-bookstore-run-classpath">
            <jvmarg value="-Dkieker.monitoring.storeInJavaIoTmpdir=${tests.storeInJavaIoTmpdir}"/>
            <jvmarg value="-Dkieker.monitoring.customStoragePath=${tests.storagepath}"/>
            <jvmarg value="-Dlog4j.configuration=${build.dir}/log4j.properties"/>
        </java>
    </target>

    <target name="run-tests-compileTimeWeaving-bookstoreDB"
            depends="compile-all-tests,compile-tests-compileTimeWeaving-bookstore">
        <path id="kieker.test-compileTimeWeaving-bookstoreDB-run-classpath">
            <fileset dir="${lib.dir}">
                <include name="aspectjweaver-*.jar"/>
                <include name="derby.jar"/>
                <include name="mysql-connector-java-*-bin.jar"/><!--needed for some reason ...-->
                <include name="commons-logging-*.jar"/>
            </fileset>
            <pathelement location="${build.tests.dir}/"/>
            <!--<fileset dir="${dist.dir}">
                <include name="${dist.kieker.common.jar}"/>
                <include name="${dist.kieker.monitoring.jar}"/>
            </fileset>-->
            <fileset dir="${dist.dir}">
                <include name="${dist.kieker.main.jar}"/>
            </fileset>
        </path>

        <delete dir="${tests.javadb.kiekerdb.path}"/> <!-- delete existing DB -->
        <java dir="."
              fork="true"
              classpathref="kieker.test-compileTimeWeaving-bookstoreDB-run-classpath"
              classname="kieker.test.monitoring.util.JavaDBInitializer">
            <jvmarg value="-Dlog4j.configuration=${build.dir}/log4j.properties"/>
            <jvmarg value="-Dkieker.monitoring.dbDriverClassname="/>
            <jvmarg value="-Dkieker.monitoring.dbConnectionAddress=jdbc:derby:${tests.javadb.kiekerdb.path};user=DBUSER;password=DBPASS"/>
            <jvmarg value="-Dkieker.monitoring.dbTableName=APP.tpmondata"/>
        </java>
        <java dir="."
              fork="true"
              classname="kieker.test.monitoring.aspectJ.compileTimeWeaving.bookstore.Bookstore"
              classpathref="kieker.test-compileTimeWeaving-bookstoreDB-run-classpath">
            <jvmarg value="-Dkieker.monitoring.configuration=${tests.db.kieker.monitoring.properties}"/>
            <jvmarg value="-Dkieker.monitoring.storeInJavaIoTmpdir=${tests.storeInJavaIoTmpdir}"/>
            <jvmarg value="-Dkieker.monitoring.customStoragePath=${tests.storagepath}"/>
            <jvmarg value="-Dlog4j.configuration=${build.dir}/log4j.properties"/>
            <jvmarg value="-Dkieker.monitoring.dbDriverClassname="/>
            <jvmarg value="-Dkieker.monitoring.dbConnectionAddress=jdbc:derby:tmp/KIEKER;user=DBUSER;password=DBPASS"/>
            <jvmarg value="-Dkieker.monitoring.dbTableName=APP.tpmondata"/>
        </java>
    </target>

    <target name="run-tests-compileTimeWeaving-bookstore-synchronized"
            depends="compile-tests-compileTimeWeaving-bookstore">
        <echo message="Using Bookstore variant with synchronized Catalog.getBooks (is slower)."/>

        <path id="kieker.test-compileTimeWeaving-bookstore-synchronized-run-classpath">
            <fileset dir="${lib.dir}">
                <include name="aspectjweaver-*.jar"/>
                <include name="commons-logging-*.jar"/>
            </fileset>
            <pathelement location="${build.tests.dir}/"/>
            <!--<fileset dir="${dist.dir}">
                <include name="${dist.kieker.common.jar}"/>
                <include name="${dist.kieker.monitoring.jar}"/>
            </fileset>-->
            <fileset dir="${dist.dir}">
                <include name="${dist.kieker.main.jar}"/>
            </fileset>
        </path>

        <java dir="."
              fork="true"
              classname="kieker.test.monitoring.aspectJ.compileTimeWeaving.bookstore.synchron.Bookstore"
              classpathref="kieker.test-compileTimeWeaving-bookstore-synchronized-run-classpath">
            <jvmarg value="-Dkieker.monitoring.storeInJavaIoTmpdir=${tests.storeInJavaIoTmpdir}"/>
            <jvmarg value="-Dkieker.monitoring.customStoragePath=${tests.storagepath}"/>
            <jvmarg value="-Dlog4j.configuration=${build.dir}/log4j.properties"/>
        </java>
    </target>

    <target name="run-tests-compileTimeWeaving-twoConcurrentMethodsExample" depends="compile-tests-compileTimeWeaving-twoConcurrentMethodsExample">
        <path id="kieker.test-compileTimeWeaving-twoConcurrentMethodsExample-run-classpath">
            <fileset dir="${lib.dir}">
                <include name="aspectjweaver-*.jar"/>
                <include name="commons-logging-*.jar"/>
            </fileset>
            <pathelement location="${build.tests.dir}/"/>
            <!--<fileset dir="${dist.dir}">
                <include name="${dist.kieker.common.jar}"/>
                <include name="${dist.kieker.monitoring.jar}"/>
            </fileset>-->
            <fileset dir="${dist.dir}">
                <include name="${dist.kieker.main.jar}"/>
            </fileset>
        </path>

        <java dir="."
              fork="true"
              classname="kieker.test.monitoring.aspectJ.compileTimeWeaving.twoConcurrentMethodsExample.Starter"
              classpathref="kieker.test-compileTimeWeaving-twoConcurrentMethodsExample-run-classpath">
            <jvmarg value="-Dkieker.monitoring.storeInJavaIoTmpdir=${tests.storeInJavaIoTmpdir}"/>
            <jvmarg value="-Dkieker.monitoring.customStoragePath=${tests.storagepath}"/>
            <jvmarg value="-Dlog4j.configuration=${build.dir}/log4j.properties"/>
        </java>
    </target>

    <taskdef name="junit" classname="org.apache.tools.ant.taskdefs.optional.junit.JUnitTask"/>

    <target name="compile-all-tests"
            depends="compile-tests-common,compile-tests-analysis,compile-tests-monitoring,compile-tests-tools"/>

    <target name="run-tests-junit" depends="compile-all-tests">
        <path id="kieker.test-junit-run-classpath">
            <fileset dir="${lib.dir}">
                <include name="commons-logging-*.jar"/>
                <include name="junit-*.jar"/>
            </fileset>
            <pathelement location="${build.tests.dir}/"/>
            <!--<fileset dir="${dist.dir}">
                <include name="${dist.kieker.common.jar}"/>
                <include name="${dist.kieker.monitoring.jar}"/>
                <include name="${dist.kieker.analysis.jar}"/>
                <include name="${dist.kieker.tools.jar}"/>
            </fileset>-->
            <fileset dir="${dist.dir}">
                <include name="${dist.kieker.main.jar}"/>
            </fileset>
        </path>

        <delete dir="${tests.junit-results.dir}"/>
        <mkdir  dir="${tests.junit-results.dir}"/>

        <junit printsummary="yes" haltonfailure="no">
            <classpath refid="kieker.test-junit-run-classpath"/>

            <formatter type="xml"/>

            <batchtest fork="yes" todir="${tests.junit-results.dir}">
                <fileset dir="${build.tests.dir}/">
                    <include name="**/junit/**/*Test*.class"/>
                    <exclude name="**/*$*.class"/>
                </fileset>
            </batchtest>
        </junit>

        <antcall target="test.junit.report"/>
    </target>

    <target name="test.junit.report" depends="" >
        <junitreport todir="${tests.junit-results.dir}">
            <fileset dir="${tests.junit-results.dir}">
                <include name="TEST-*.xml"/>
            </fileset>
            <report format="frames" todir="${tests.junit-results.dir}"/>
        </junitreport>

        <echo message="To see the test report, open ${tests.junit-results.dir}/index.html in your Web browser."/>
    </target>

    <!-- Generates sample files for .classpath and .project Eclipse files -->
    <target name="create-eclipse-sample-files" depends="init">
        <pathconvert property="eclipse.entries" refid="all-external-jars"
                     pathsep="&quot;/&gt;&#10;    &lt;classpathentry kind=&quot;lib&quot; path=&quot;">
            <map from="${user.dir}/" to=""/> <!-- change absolute path back to relative path -->
        </pathconvert>

        <echo file="${eclipse-classpath.sample}"><![CDATA[<?xml version="1.0" encoding="UTF-8"?>
        <!-- Sample eclipse .classpath file. Copy this file to ".classpath". -->
        <classpath>
            <classpathentry kind="src" path="${src.kieker.common.dir}"/>
            <classpathentry kind="src" path="${src.kieker.analysis.dir}"/>
            <classpathentry kind="src" path="${src.kieker.monitoring.dir}"/>
            <classpathentry kind="src" path="${src.kieker.monitoring-servlet.dir}"/>
            <classpathentry kind="src" path="${src.kieker.tools.dir}"/>
            <classpathentry kind="src" path="${test.kieker.common.dir}"/>
            <classpathentry kind="src" path="${test.kieker.analysis.dir}"/>
            <classpathentry kind="src" path="${test.kieker.monitoring.dir}"/>
            <classpathentry kind="src" path="${test.kieker.tools.dir}"/>
            <classpathentry kind="con" path="org.eclipse.jdt.launching.JRE_CONTAINER"/>
            <classpathentry kind="lib" path="${eclipse.entries}"/>
            <classpathentry kind="output" path="build-eclipse"/>
        </classpath>
        ]]>
        </echo>
        <echo file="${eclipse-project.sample}"><![CDATA[<?xml version="1.0" encoding="UTF-8"?>
        <!-- Sample eclipse .project file. Copy this file to ".project". -->
        <projectDescription>
            <name>Kieker</name>
            <comment></comment>
            <projects>
            </projects>
            <buildSpec>
                    <buildCommand>
                            <name>org.eclipse.jdt.core.javabuilder</name>
                            <arguments>
                            </arguments>
                    </buildCommand>
            </buildSpec>
            <natures>
                    <nature>org.eclipse.jdt.core.javanature</nature>
            </natures>
        </projectDescription>
        ]]>
        </echo>
    </target>

    <target name="pmd">
        <taskdef name="pmd" classname="net.sourceforge.pmd.ant.PMDTask" classpathref="pmd.libs"/>
        <pmd shortFilenames="true">
            <ruleset>rulesets/favorites.xml</ruleset>
            <ruleset>basic</ruleset>
            <formatter type="html" toFile="pmd_report.html" />
            <fileset dir="src/" includes="**/*.java"/>
        </pmd>
    </target>

    <target name="mvn-init" depends="update-version">
        <xmlproperty file="pom.xml" prefix="pom.xml" />
        <path id="maven-ant-tasks.classpath" path="lib/maven/maven-ant-tasks-2.1.0.jar" />
        <typedef resource="org/apache/maven/artifact/ant/antlib.xml" uri="urn:maven-artifact-ant"
                 classpathref="maven-ant-tasks.classpath" />
    </target>

    <target name="mvn-deploy" depends="mvn-init, mvn-deploy-base, mvn-deploy-monitoring" />

    <target name="mvn-deploy-monitoring" depends="compile-kieker.monitoring, mvn-deploy-base">
        <artifact:install-provider artifactId="wagon-ssh" version="1.0-beta-2"/>
        <artifact:pom id="mavenproject" file="pom_ant_kieker-monitoring.xml" />
        <artifact:deploy file="${dist.dir}/${dist.kieker.main.jar}">
            <pom refid="mavenproject"/>
        </artifact:deploy>
    </target>

    <target name="mvn-deploy-base" depends="mvn-init">
        <artifact:install-provider artifactId="wagon-ssh" version="1.0-beta-2"/>
        <artifact:pom id="mavenproject" file="pom_ant_kieker-base.xml" />
        <artifact:deploy file="pom_ant_kieker-base.xml">
            <pom refid="mavenproject"/>
        </artifact:deploy>
    </target>
</project><|MERGE_RESOLUTION|>--- conflicted
+++ resolved
@@ -14,11 +14,7 @@
     <target name="init-version">
         <tstamp/>
         <property name="kieker.version"
-<<<<<<< HEAD
                   value="1.3-SNAPSHOT"/> <!-- -20090716-1022 -->
-=======
-                  value="1.2"/> <!-- -20090716-1022 -->
->>>>>>> 329df9a7
         <property name="year"
                   value="2010"/>
         <property name="copyright"
@@ -531,11 +527,7 @@
         <delete dir="${build.dir}"/>
     </target>
 
-<<<<<<< HEAD
     <target name="run-test-storage" depends="compile-tests-monitoring">
-=======
-   <target name="run-test-storage" depends="compile-tests-monitoring">
->>>>>>> 329df9a7
         <echo>
             This is a small test for the part of Tpmon that
             stores monitoring data. Tpmon's monitoring API
