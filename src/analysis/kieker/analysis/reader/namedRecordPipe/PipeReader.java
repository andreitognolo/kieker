--- conflicted
+++ resolved
@@ -75,13 +75,8 @@
 		this.initialize(pipeName);
 	}
 
-<<<<<<< HEAD
-	private void initialize(final String pipeName) {
-		this.pipe = Broker.getInstance().acquirePipe(pipeName);
-=======
-	private void initPipe(final String pipeName) throws IllegalArgumentException {
+	private void initialize(final String pipeName) throws IllegalArgumentException {
 		this.pipe = Broker.INSTANCE.acquirePipe(pipeName);
->>>>>>> 6d21393b
 		if (this.pipe == null) {
 			throw new IllegalArgumentException("Failed to get Pipe with name " + pipeName);
 		} else {
@@ -120,24 +115,6 @@
 	}
 
 	@Override
-<<<<<<< HEAD
-=======
-	public boolean init(final String initString) {
-		try {
-			final PropertyMap propertyMap = new PropertyMap(initString, "|", "="); // throws IllegalArgumentException
-			this.initPipe(propertyMap.getProperty(PipeReader.PROPERTY_PIPE_NAME));
-			if (PipeReader.LOG.isDebugEnabled()) {
-				PipeReader.LOG.debug("Connected to pipe '" + this.pipe.getName() + "'" + " (" + this.pipe + ")"); // NOCS (MultipleStringLiteralsCheck)
-			}
-		} catch (final Exception exc) { // NOCS (IllegalCatchCheck) // NOPMD
-			PipeReader.LOG.error("Failed to parse initString '" + initString + "': " + exc.getMessage());
-			return false;
-		}
-		return true;
-	}
-
-	@Override
->>>>>>> 6d21393b
 	public boolean newMonitoringRecord(final IMonitoringRecord rec) {
 		return this.outputPort.deliver(rec);
 	}
