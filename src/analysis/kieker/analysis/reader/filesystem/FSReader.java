/***************************************************************************
 * Copyright 2011 by
 *  + Christian-Albrechts-University of Kiel
 *    + Department of Computer Science
 *      + Software Engineering Group 
 *  and others.
 *
 * Licensed under the Apache License, Version 2.0 (the "License");
 * you may not use this file except in compliance with the License.
 * You may obtain a copy of the License at
 *
 *     http://www.apache.org/licenses/LICENSE-2.0
 *
 * Unless required by applicable law or agreed to in writing, software
 * distributed under the License is distributed on an "AS IS" BASIS,
 * WITHOUT WARRANTIES OR CONDITIONS OF ANY KIND, either express or implied.
 * See the License for the specific language governing permissions and
 * limitations under the License.
 ***************************************************************************/

package kieker.analysis.reader.filesystem;

import java.util.Arrays;
import java.util.Collection;
import java.util.PriorityQueue;

<<<<<<< HEAD
import kieker.analysis.plugin.MonitoringRecordConsumerException;
import kieker.analysis.plugin.AbstractMonitoringReader;
import kieker.analysis.plugin.configuration.OutputPort;
=======
import kieker.analysis.reader.AbstractMonitoringReader;
>>>>>>> cabcde3d
import kieker.analysis.util.PropertyMap;
import kieker.common.logging.Log;
import kieker.common.logging.LogFactory;
import kieker.common.record.DummyMonitoringRecord;
import kieker.common.record.IMonitoringRecord;
import kieker.common.record.IMonitoringRecordReceiver;

/**
 * Filesystem reader which reads from multiple directories simultaneously ordered by the logging timestamp.
 * TODO: check correct handling of errors!
 * 
 * @author Andre van Hoorn, Jan Waller
 */
public class FSReader extends AbstractMonitoringReader implements IMonitoringRecordReceiver {

	/**
	 * Semicolon-separated list of directories
	 */
	public static final String PROP_NAME_INPUTDIRS = "inputDirs";
	public static final IMonitoringRecord EOF = new DummyMonitoringRecord();

	private static final Log LOG = LogFactory.getLog(FSReader.class);
<<<<<<< HEAD
	private String[] inputDirs = null;
	private OutputPort outputPort = new OutputPort("out");
=======

	private String[] inputDirs;
>>>>>>> cabcde3d
	private final Collection<Class<? extends IMonitoringRecord>> readOnlyRecordsOfType;
	private final PriorityQueue<IMonitoringRecord> recordQueue;
	private volatile boolean running = true;

	/**
	 * 
	 * @param inputDirs
	 * @param readOnlyRecordsOfType
	 *            select only records of this type; null selects all
	 */
	public FSReader(final String[] inputDirs, final Collection<Class<? extends IMonitoringRecord>> readOnlyRecordsOfType) { // NOPMD
		this.readOnlyRecordsOfType = readOnlyRecordsOfType;
		if (inputDirs != null) {
			this.inputDirs = Arrays.copyOf(inputDirs, inputDirs.length);
			this.recordQueue = new PriorityQueue<IMonitoringRecord>(inputDirs.length);
		} else {
			this.inputDirs = null; // NOPMD
			this.recordQueue = new PriorityQueue<IMonitoringRecord>();
		}
	}

<<<<<<< HEAD
	/** Default constructor used for construction by reflection. */
	public FSReader() {
		this.readOnlyRecordsOfType = null; // NOPMD
		super.registerOutputPort("out", outputPort);
=======
	/**
	 * 
	 * @param inputDirs
	 */
	public FSReader(final String[] inputDirs) {
		this(inputDirs, null);
>>>>>>> cabcde3d
	}

	/**
	 * Default constructor used for construction by reflection.
	 */
<<<<<<< HEAD
	private final IMonitoringRecordReceiver delegator = new IMonitoringRecordReceiver() {

		@Override
		public boolean newMonitoringRecord(final IMonitoringRecord record) {
			outputPort.deliver(record);
			return true;
		}
	};

	@Override
	public boolean read() {
		final FSReaderCons concurrentConsumer = new FSReaderCons(this.delegator, this.inputDirs, this.readOnlyRecordsOfType);
		boolean success = false;
		try {
			success = concurrentConsumer.execute();
		} catch (final MonitoringRecordConsumerException ex) {
			FSReader.LOG.error("RecordConsumerExecutionException occured", ex);
			success = false;
		}
		return success;
=======
	public FSReader() {
		this(null, null);
>>>>>>> cabcde3d
	}

	/**
	 * Initializes the reader based on the given key/value pair initString. For the key {@value #PROP_NAME_INPUTDIRS}, the method expects a list of input directories
	 * separated by semicolon.
	 * 
	 * Example: <code>inputDirs=dir0;...;dir1</code>
	 */
	@Override
	public boolean init(final String initString) {
		final PropertyMap propertyMap = new PropertyMap(initString, "|", "=");
		final String dirList = propertyMap.getProperty(FSReader.PROP_NAME_INPUTDIRS);
		if (dirList == null) {
			FSReader.LOG.error("Missing value for property " + FSReader.PROP_NAME_INPUTDIRS);
			return false;
		}
		this.inputDirs = dirList.split(";");
		return true;
	}

	@Override
	public void terminate() {
		FSReader.LOG.info("Shutting down reader.");
		this.running = false;
	}

	@Override
	public boolean read() {
		// start all reader
		for (final String inputDir : this.inputDirs) {
			new Thread(new FSDirectoryReader(inputDir, this, this.readOnlyRecordsOfType)).start(); // NOPMD (new in loop)
		}
		// consume incoming records
		int readingReaders = this.inputDirs.length;
		while (readingReaders > 0) {
			synchronized (this.recordQueue) { // with newMonitoringRecord()
				while (this.recordQueue.size() < readingReaders) {
					try {
						this.recordQueue.wait();
					} catch (final InterruptedException ex) {
						// ignore InterruptedException
					}
				}
			}
			final IMonitoringRecord record = this.recordQueue.remove();
			synchronized (record) { // with newMonitoringRecord()
				record.notifyAll();
			}
			if (record == FSReader.EOF) {
				readingReaders--;
			} else {
				this.deliverRecord(record);
			}
		}
		return true;
	}

	/**
	 * This method is called for each new record by each ReaderThread.
	 */
	@Override
	public boolean newMonitoringRecord(final IMonitoringRecord record) {
		synchronized (record) { // with read()
			synchronized (this.recordQueue) { // with read()
				this.recordQueue.add(record);
				this.recordQueue.notifyAll();
			}
			try {
				record.wait();
			} catch (final InterruptedException ex) {
				// ignore InterruptedException
			}
		}
		return this.running;
	}
}<|MERGE_RESOLUTION|>--- conflicted
+++ resolved
@@ -24,13 +24,8 @@
 import java.util.Collection;
 import java.util.PriorityQueue;
 
-<<<<<<< HEAD
-import kieker.analysis.plugin.MonitoringRecordConsumerException;
 import kieker.analysis.plugin.AbstractMonitoringReader;
 import kieker.analysis.plugin.configuration.OutputPort;
-=======
-import kieker.analysis.reader.AbstractMonitoringReader;
->>>>>>> cabcde3d
 import kieker.analysis.util.PropertyMap;
 import kieker.common.logging.Log;
 import kieker.common.logging.LogFactory;
@@ -53,13 +48,8 @@
 	public static final IMonitoringRecord EOF = new DummyMonitoringRecord();
 
 	private static final Log LOG = LogFactory.getLog(FSReader.class);
-<<<<<<< HEAD
-	private String[] inputDirs = null;
 	private OutputPort outputPort = new OutputPort("out");
-=======
-
 	private String[] inputDirs;
->>>>>>> cabcde3d
 	private final Collection<Class<? extends IMonitoringRecord>> readOnlyRecordsOfType;
 	private final PriorityQueue<IMonitoringRecord> recordQueue;
 	private volatile boolean running = true;
@@ -81,49 +71,20 @@
 		}
 	}
 
-<<<<<<< HEAD
-	/** Default constructor used for construction by reflection. */
-	public FSReader() {
-		this.readOnlyRecordsOfType = null; // NOPMD
-		super.registerOutputPort("out", outputPort);
-=======
 	/**
 	 * 
 	 * @param inputDirs
 	 */
 	public FSReader(final String[] inputDirs) {
 		this(inputDirs, null);
->>>>>>> cabcde3d
+		super.registerOutputPort("out", outputPort);
 	}
 
 	/**
 	 * Default constructor used for construction by reflection.
 	 */
-<<<<<<< HEAD
-	private final IMonitoringRecordReceiver delegator = new IMonitoringRecordReceiver() {
-
-		@Override
-		public boolean newMonitoringRecord(final IMonitoringRecord record) {
-			outputPort.deliver(record);
-			return true;
-		}
-	};
-
-	@Override
-	public boolean read() {
-		final FSReaderCons concurrentConsumer = new FSReaderCons(this.delegator, this.inputDirs, this.readOnlyRecordsOfType);
-		boolean success = false;
-		try {
-			success = concurrentConsumer.execute();
-		} catch (final MonitoringRecordConsumerException ex) {
-			FSReader.LOG.error("RecordConsumerExecutionException occured", ex);
-			success = false;
-		}
-		return success;
-=======
 	public FSReader() {
 		this(null, null);
->>>>>>> cabcde3d
 	}
 
 	/**
