--- conflicted
+++ resolved
@@ -419,50 +419,6 @@
 		return this.registeredRepositories.get(reponame);
 	}
 
-<<<<<<< HEAD
-=======
-	/**
-	 * This method connects two plugins. <b>DO NOT USE THIS METHOD!</b> Use <code>AnalysisController.connect</code> instead!
-	 * 
-	 * @param src
-	 *            The source plugin.
-	 * @param outputPortName
-	 *            The output port of the source plugin.
-	 * @param dst
-	 *            The destination plugin.
-	 * @param inputPortName
-	 *            The input port of the destination port.
-	 * @throws AnalysisConfigurationException
-	 *             if any given plugin is invalid, any output or input port doesn't exist or if they are incompatible.
-	 *             Furthermore the destination plugin must not be a reader.
-	 */
-	public static final void connect(final AbstractPlugin src, final String outputPortName, final AbstractPlugin dst, final String inputPortName)
-			throws AnalysisConfigurationException {
-		if (!AbstractPlugin.isConnectionAllowed(src, outputPortName, dst, inputPortName)) {
-			throw new AnalysisConfigurationException("Failed to connect plugin '" + src.getName() + "' (" + src.getPluginName() + ") to plugin '"
-					+ dst.getName() + "' (" + dst.getPluginName() + ").");
-		}
-		// Connect the ports.
-		// TODO: add a better check for the parameter of the method (currently only if 1 parameter present)
-		for (final Method m : dst.getClass().getMethods()) {
-			final InputPort ip = m.getAnnotation(InputPort.class);
-			if ((ip != null) && (m.getParameterTypes().length == 1) && ip.name().equals(inputPortName)) {
-				java.security.AccessController.doPrivileged(new PrivilegedAction<Object>() {
-					public Object run() {
-						m.setAccessible(true);
-						return null;
-					}
-				});
-				src.registeredMethods.get(outputPortName)
-						.add(new PluginInputPortReference(dst, inputPortName, m, dst.inputPorts.get(inputPortName).eventTypes()));
-				return;
-			}
-		}
-		throw new AnalysisConfigurationException("Failed to connect plugin '" + src.getName() + "' (" + src.getPluginName() + ") to plugin '"
-				+ dst.getName() + "' (" + dst.getPluginName() + ").");
-	}
-
->>>>>>> dc9f96bf
 	/*
 	 * (non-Javadoc)
 	 * 
