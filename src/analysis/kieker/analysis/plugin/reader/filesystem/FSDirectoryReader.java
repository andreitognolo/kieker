--- conflicted
+++ resolved
@@ -256,23 +256,13 @@
 						System.arraycopy(recordFields, 1, recordFieldsReduced, 0, recordFields.length - 1);
 						record = AbstractMonitoringRecord.createFromStringArray(OperationExecutionRecord.class, recordFieldsReduced);
 					}
-<<<<<<< HEAD
-				} catch (final MonitoringRecordException ex) {
-=======
 				} catch (final MonitoringRecordException ex) { // NOPMD (exception as flow control)
->>>>>>> 5d620fda
 					if (abortDueToUnknownRecordType) {
 						this.terminated = true; // at least it doesn't hurt to set it
 						final IOException newEx = new IOException("Error processing line: " + line);
 						newEx.initCause(ex);
 						throw newEx; // NOPMD (cause is set above)
 					} else {
-<<<<<<< HEAD
-						final StringBuilder sb = new StringBuilder();
-						sb.append("Error processing line: ").append(line);
-						// FIXME: print errorMsg
-						LOG.warn(sb.toString(), ex); // print only if we continue here
-=======
 						// final StringBuilder sb = new StringBuilder();
 						// sb.append("Error processing line: ").append(line);
 						// Throwable t = ex;
@@ -282,7 +272,6 @@
 						// } while (t != null);
 						// LOG.warn(sb.toString());
 						LOG.warn("Error processing line: " + line, ex);
->>>>>>> 5d620fda
 						continue; // skip this record
 					}
 				}
