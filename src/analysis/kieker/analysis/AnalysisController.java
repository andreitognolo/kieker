/***************************************************************************
 * Copyright 2011 by
 *  + Christian-Albrechts-University of Kiel
 *    + Department of Computer Science
 *      + Software Engineering Group 
 *  and others.
 *
 * Licensed under the Apache License, Version 2.0 (the "License");
 * you may not use this file except in compliance with the License.
 * You may obtain a copy of the License at
 *
 *     http://www.apache.org/licenses/LICENSE-2.0
 *
 * Unless required by applicable law or agreed to in writing, software
 * distributed under the License is distributed on an "AS IS" BASIS,
 * WITHOUT WARRANTIES OR CONDITIONS OF ANY KIND, either express or implied.
 * See the License for the specific language governing permissions and
 * limitations under the License.
 ***************************************************************************/

package kieker.analysis;

import java.io.File;
import java.io.IOException;
import java.lang.reflect.InvocationTargetException;
import java.util.ArrayList;
import java.util.Collection;
import java.util.Collections;
import java.util.HashMap;
import java.util.List;
import java.util.Map;
import java.util.Map.Entry;
import java.util.Set;
import java.util.concurrent.CopyOnWriteArrayList;
import java.util.concurrent.CountDownLatch;

import kieker.analysis.configuration.Configuration;
import kieker.analysis.model.analysisMetaModel.IAnalysisPlugin;
import kieker.analysis.model.analysisMetaModel.IInputPort;
import kieker.analysis.model.analysisMetaModel.IOutputPort;
import kieker.analysis.model.analysisMetaModel.IPlugin;
import kieker.analysis.model.analysisMetaModel.IPort;
import kieker.analysis.model.analysisMetaModel.IProject;
import kieker.analysis.model.analysisMetaModel.IProperty;
import kieker.analysis.model.analysisMetaModel.IReader;
import kieker.analysis.model.analysisMetaModel.impl.AnalysisMetaModelFactory;
import kieker.analysis.model.analysisMetaModel.impl.AnalysisMetaModelPackage;
import kieker.analysis.plugin.AbstractAnalysisPlugin;
import kieker.analysis.plugin.AbstractPlugin;
import kieker.analysis.plugin.configuration.AbstractInputPort;
import kieker.analysis.plugin.configuration.OutputPort;
import kieker.analysis.reader.AbstractReaderPlugin;
import kieker.analysis.reader.IMonitoringReader;
import kieker.common.logging.Log;
import kieker.common.logging.LogFactory;

import org.eclipse.emf.common.util.EList;
import org.eclipse.emf.common.util.URI;
import org.eclipse.emf.ecore.EObject;
import org.eclipse.emf.ecore.resource.Resource;
import org.eclipse.emf.ecore.resource.ResourceSet;
import org.eclipse.emf.ecore.resource.impl.ResourceSetImpl;
import org.eclipse.emf.ecore.xmi.XMIResource;
import org.eclipse.emf.ecore.xmi.XMLResource;
import org.eclipse.emf.ecore.xmi.impl.EcoreResourceFactoryImpl;
import org.eclipse.emf.ecore.xmi.impl.XMIResourceFactoryImpl;
import org.eclipse.emf.ecore.xmi.impl.XMIResourceImpl;

/**
 * 
 * TODOs: - In the context of realizing a event driven architecture for the model synthesis layer, it makes sense to refactor the KiekerRecordConsumers to
 * KiekerRecordFilters. Consumers are only about how data goes in - but we also have now a concept what should happen if the data goes out: its again a publisher, to
 * which other filters or plugins can subscribe to.
 * 
 * @author Andre van Hoorn, Matthias Rohr
 */
public class AnalysisController {
	private static final Log LOG = LogFactory.getLog(AnalysisController.class);

	private IMonitoringReader logReader;
	private final Collection<AbstractAnalysisPlugin> plugins = new CopyOnWriteArrayList<AbstractAnalysisPlugin>();
	/** Will be count down after the analysis is set-up. */
	private final CountDownLatch initializationLatch = new CountDownLatch(1);

	/**
	 * Constructs an {@link AnalysisController} instance.
	 */
	public AnalysisController() {
		// do nothing
	}

	/**
	 * Creates a new instance of the class {@link AnalysisController} but uses the given instance of @link{Project} to construct the analysis.
	 * 
	 * @param project
	 *            The project instance for the analysis.
	 * @throws Exception
	 */
	public AnalysisController(final IProject project) throws Exception {
		this.loadFromModelProject(project);
	}

	/**
	 * This constructors loads the model from the given file as a configuration and creates an instance of this class. The file should therefore be an instance of
	 * the analysis meta model.
	 * 
	 * @param file
	 *            The configuration file for the analysis.
	 * 
	 * @return A completely initialized instance of {@link AnalysisController}.
	 * 
	 * @throws Exception
	 *             If something went wrong.
	 */
	public AnalysisController(final File file) throws Exception {
		/* Try to load everything. */
		final EList<EObject> content = AnalysisController.openModelFile(file);
		if (!content.isEmpty()) {
			// The first (and only) element should be the project. Use it to configure this instance.
			final IProject project = (IProject) content.get(0);
			try {
				this.loadFromModelProject(project);
			} catch (final Exception ex) {
				AnalysisController.LOG.error("Could not load the configuration from the given file: " + file.getName());
				// TODO: Throw something more specific.
				throw ex;
			}
		}
	}

	private final void loadFromModelProject(final IProject project) throws InstantiationException, IllegalAccessException, IllegalArgumentException,
			InvocationTargetException, NoSuchMethodException, SecurityException, ClassNotFoundException {
		AnalysisController.LOG.debug("Found Project " + project.getName());

		/*
		 * While we run through a project, we have to remember different things:
		 * 1) The connection between the ports and their "parent" plugins (as a map).
		 * 2) The connection between the plugins and their created counterpart (as a map).
		 * 3) The "real" connection within the model.
		 */
		final EList<IPlugin> plugins = project.getPlugins();
		final Map<IPort, IPlugin> portPluginMap = new HashMap<IPort, IPlugin>();
		final Map<IPlugin, Object> pluginObjMap = new HashMap<IPlugin, Object>();

		// Run through the "configurables" to extract all plugins.
		for (final IPlugin p : plugins) {
			// We found a plugin. Not we have to determine whether this is a reader or a normal plugin.
			final EList<IProperty> properties = p.getProperties();
			final Configuration configuration = new Configuration(null);
			for (final IProperty prop : properties) {
				configuration.setProperty(prop.getName(), prop.getValue());
			}
			final Object newObj = Class.forName(p.getClassname()).getConstructor(Configuration.class)
					.newInstance(configuration.getPropertiesStartingWith(p.getClassname()));

			if (p instanceof IReader) {
				final IMonitoringReader reader = (IMonitoringReader) newObj;
				this.setReader(reader);
				pluginObjMap.put(p, reader);
			} else {
				final AbstractAnalysisPlugin plugin = (AbstractAnalysisPlugin) newObj;
				this.plugins.add(plugin);
				pluginObjMap.put(p, plugin);
			}

			/*
			 * Now we run through all ports of the current plugin. We remember
			 * them to have a connection between the ports and their parent.
			 * We will also accumulate all Connectors.
			 */

			for (final IOutputPort oPort : p.getOutputPorts()) {
				portPluginMap.put(oPort, p);
			}

			if (p instanceof IAnalysisPlugin) {
				for (final IInputPort iPort : ((IAnalysisPlugin) p).getInputPorts()) {
					portPluginMap.put(iPort, p);
				}
			}
		}

		/*
		 * Now we should have initialized all plugins. We can start to assemble
		 * the structure.
		 */
		for (final IPort port : portPluginMap.keySet()) {
			if (port instanceof IOutputPort) {
				final EList<IInputPort> subscribers = ((IOutputPort) port).getSubscribers();
				for (final IInputPort iPort : subscribers) {
					/* We can get the plugins via the map. */
					final IPlugin in = portPluginMap.get(iPort);
					final IPlugin out = portPluginMap.get(port);
					AnalysisController.LOG.debug(String.format("Connect output from %s with the input of %s\n", out.getName(), in.getName()));

					final AbstractPlugin outObj = (AbstractPlugin) pluginObjMap.get(out);
					final AbstractAnalysisPlugin inObj = (AbstractAnalysisPlugin) pluginObjMap.get(in);

					final OutputPort outPort = outObj.getOutputPort(port.getName());
					final AbstractInputPort inPort = inObj.getInputPort(iPort.getName());

					outPort.subscribe(inPort);
				}
			}
		}
	}

	/**
	 * Opens a given file which should contain an instance of the analysis meta modell and delivers a list with the whole content.
	 * 
	 * @param file
	 *            The file to be opened.
	 * @return A list with the content of the file.
	 */
	static EList<EObject> openModelFile(final File file) {
		/* Create a resource set to work with. */
		final ResourceSet resourceSet = new ResourceSetImpl();

		/* Initialize the package information */
		AnalysisMetaModelPackage.init();

		/* Set OPTION_RECORD_UNKNOWN_FEATURE prior to calling getResource. */
		Resource.Factory.Registry.INSTANCE.getExtensionToFactoryMap().put("*",
				new EcoreResourceFactoryImpl() {
					@Override
					public Resource createResource(final URI uri) {
						final XMIResourceImpl resource = (XMIResourceImpl) super.createResource(uri);
						resource.getDefaultLoadOptions().put(XMLResource.OPTION_RECORD_UNKNOWN_FEATURE, Boolean.TRUE);
						return resource;
					}
				});

		/* Try to load the ressource. */
		final XMIResource resource = (XMIResource) resourceSet.getResource(URI.createFileURI(file.toString()), true);

		try {
			resource.load(Collections.EMPTY_MAP);
		} catch (final IOException e) {
			AnalysisController.LOG.error("Could not open the given file.");
		}

		return resource.getContents();
	}

	/**
	 * This method stores the current configuration of this instance to the
	 * given file. The file can later be loaded by the constructor again.
	 * 
	 * @param file
	 *            The file where to save the configuration.
	 * @param name
	 *            The name to be used for the new project.
	 * @return true iff the configuration has been saved successfully.
	 */
	public final boolean saveToFile(final File file, final String name) {
		// TODO: Implement connection!
		final AnalysisMetaModelFactory factory = new AnalysisMetaModelFactory();

		final IProject project = factory.createProject();
		project.setName(name);

		final List<IPlugin> plugins = new ArrayList<IPlugin>();
		if (this.logReader != null) {
			final IReader reader = factory.createReader();
			reader.setClassname(this.logReader.getClass().getName());
			reader.setName(this.logReader.toString());
			plugins.add(reader);
			project.getPlugins().add(reader);
			final String outs[] = ((AbstractPlugin) this.logReader).getAllOutputPortNames();
			for (final String out : outs) {
				final IOutputPort outputPort = factory.createOutputPort();
				outputPort.setName(out);
				reader.getOutputPorts().add(outputPort);
			}

			final Configuration configuration = ((AbstractReaderPlugin) this.logReader).getCurrentConfiguration();
			final Set<Entry<Object, Object>> configSet = configuration.entrySet();
			for (final Entry<Object, Object> configEntry : configSet) {
				final IProperty property = factory.createProperty();
				property.setName(configEntry.getKey().toString());
				property.setValue(configEntry.getValue().toString());
				reader.getProperties().add(property);
			}
		}
		for (final AbstractAnalysisPlugin plugin : this.plugins) {
			final IAnalysisPlugin newPlugin = factory.createAnalysisPlugin();
			newPlugin.setClassname(plugin.getClass().getName());
			newPlugin.setName(plugin.toString());
			plugins.add(newPlugin);
			project.getPlugins().add(newPlugin);

			final String outs[] = plugin.getAllOutputPortNames();
			for (final String out : outs) {
				final IOutputPort outputPort = factory.createOutputPort();
				outputPort.setName(out);
				newPlugin.getOutputPorts().add(outputPort);
			}

			final String ins[] = plugin.getAllInputPortNames();
			for (final String in : ins) {
				final IInputPort inputPort = factory.createInputPort();
				inputPort.setName(in);
				newPlugin.getInputPorts().add(inputPort);
			}

			final Configuration configuration = plugin.getCurrentConfiguration();
			final Set<Entry<Object, Object>> configSet = configuration.entrySet();
			for (final Entry<Object, Object> configEntry : configSet) {
				final IProperty property = factory.createProperty();
				property.setName(configEntry.getKey().toString());
				property.setValue(configEntry.getValue().toString());
				newPlugin.getProperties().add(property);
			}
		}

		/* Save the whole project. */
		final ResourceSet resourceSet = new ResourceSetImpl();
		resourceSet.getResourceFactoryRegistry().getExtensionToFactoryMap().put(
				"*", new XMIResourceFactoryImpl());
		final Resource resource = resourceSet.createResource(URI.createFileURI(file.getAbsolutePath()));
		resource.getContents().add(project);

		try {
			resource.save(null);
		} catch (final IOException e) {
			AnalysisController.LOG.error("Could not save the configuration file.");
			return false;
		}

		return true;
	}

	/**
	 * Starts an {@link AnalysisController} instance and returns after the configured reader finished reading and all analysis plug-ins terminated; or immediately,
	 * if an error occurs.
	 * 
	 * @return true on success; false if an error occurred
	 */
	public boolean run() {
		boolean success = true;

		try {
			/**
			 * Call execute() method of all plug-ins.
			 */
			for (final AbstractAnalysisPlugin c : this.plugins) {
				if (!c.execute()) {
					AnalysisController.LOG.error("A plug-in's execute message failed");
					success = false;
				}
			}

			/**
			 * Make sure that log reader is not null
			 */
			if (this.logReader == null) {
				AnalysisController.LOG.error("No log reader registered.");
				success = false;
			}

			/**
			 * Start reading
			 */
			if (success) {
				// notify threads waiting for the initialization to be done
				this.initializationLatch.countDown();
				if (!this.logReader.read()) {
					AnalysisController.LOG.error("Calling execute() on logReader returned false");
					success = false;
				}
			}
		} catch (final Exception exc) { // NOCS // NOPMD
			AnalysisController.LOG.error("Error occurred: " + exc.getMessage());
			success = false;
		} finally {
			// to make sure that all waiting threads are released
			this.initializationLatch.countDown();
			try {
				for (final AbstractAnalysisPlugin c : this.plugins) {
					c.terminate(!success); // normal termination (w/o error)
				}
			} catch (final Exception e) { // NOCS // NOPMD
				AnalysisController.LOG.error("Error during termination: " + e.getMessage(), e);
			}
		}

		return success;
	}

	/**
	 * Initiates a termination of the analysis.
	 */
	public void terminate() {
		/*
		 * terminate the reader. After the reader has terminated, the run method() will terminate all plugins
		 */
		AnalysisController.LOG.info("Explicit termination of the analysis. Terminating the reader ...");
		this.logReader.terminate();
	}

	/**
	 * Awaits until the controller finishes its initialization.
	 * 
	 * @return the initializationLatch
	 */
	protected final boolean awaitInitialization() {
		try {
			this.initializationLatch.await();
		} catch (final InterruptedException ex) {
			AnalysisController.LOG.error("Interrupted while waiting for AnalysisController to be initialized.", ex);
		}
		return true;
	}

	/**
	 * Sets the log reader used as the source for monitoring records.
	 * 
	 * @param reader
	 */
	public void setReader(final IMonitoringReader reader) {
		this.logReader = reader;
		AnalysisController.LOG.debug("Registered reader " + reader);
	}

	/**
	 * Registers the passed plug-in <i>c<i>. All plugins which have been
	 * registered before calling the <i>run</i>-method, will be started once
	 * the analysis is started.
	 */
	public void registerPlugin(final AbstractAnalysisPlugin plugin) {
		this.plugins.add(plugin);
<<<<<<< HEAD
		AnalysisController.LOG.debug("Registered plugin " + plugin);
=======
		if (AnalysisController.LOG.isDebugEnabled()) {
			AnalysisController.LOG.debug("Registered plugin " + plugin);
		}

		if (plugin instanceof IMonitoringRecordConsumerPlugin) {
			if (AnalysisController.LOG.isDebugEnabled()) {
				AnalysisController.LOG.debug("Plugin " + plugin + " also registered as record consumer");
			}
			this.addRecordConsumer((IMonitoringRecordConsumerPlugin) plugin);
		}
>>>>>>> 6d21393b
	}

	@SuppressWarnings("unchecked")
	protected static final <C> C createAndInitialize(final Class<C> c, final String classname, final Configuration configuration) {
		C createdClass = null; // NOPMD
		try {
			final Class<?> clazz = Class.forName(classname);
			if (c.isAssignableFrom(clazz)) {
				createdClass = (C) clazz.getConstructor(Configuration.class).newInstance(configuration.getPropertiesStartingWith(classname));
			} else {
				AnalysisController.LOG.error("Class '" + classname + "' has to implement '" + c.getSimpleName() + "'"); // NOCS (MultipleStringLiteralsCheck)
			}
		} catch (final ClassNotFoundException e) {
			AnalysisController.LOG.error(c.getSimpleName() + ": Class '" + classname + "' not found", e); // NOCS (MultipleStringLiteralsCheck)
		} catch (final NoSuchMethodException e) {
			AnalysisController.LOG.error(c.getSimpleName() + ": Class '" + classname // NOCS (MultipleStringLiteralsCheck)
					+ "' has to implement a (public) constructor that accepts a single Configuration", e);
		} catch (final Exception e) { // NOCS (IllegalCatchCheck) // NOPMD
			// SecurityException, IllegalAccessException, IllegalArgumentException, InstantiationException, InvocationTargetException
			AnalysisController.LOG.error(c.getSimpleName() + ": Failed to load class for name '" + classname + "'", e); // NOCS (MultipleStringLiteralsCheck)
		}
		return createdClass;
	}
}<|MERGE_RESOLUTION|>--- conflicted
+++ resolved
@@ -429,20 +429,9 @@
 	 */
 	public void registerPlugin(final AbstractAnalysisPlugin plugin) {
 		this.plugins.add(plugin);
-<<<<<<< HEAD
-		AnalysisController.LOG.debug("Registered plugin " + plugin);
-=======
 		if (AnalysisController.LOG.isDebugEnabled()) {
 			AnalysisController.LOG.debug("Registered plugin " + plugin);
 		}
-
-		if (plugin instanceof IMonitoringRecordConsumerPlugin) {
-			if (AnalysisController.LOG.isDebugEnabled()) {
-				AnalysisController.LOG.debug("Plugin " + plugin + " also registered as record consumer");
-			}
-			this.addRecordConsumer((IMonitoringRecordConsumerPlugin) plugin);
-		}
->>>>>>> 6d21393b
 	}
 
 	@SuppressWarnings("unchecked")
