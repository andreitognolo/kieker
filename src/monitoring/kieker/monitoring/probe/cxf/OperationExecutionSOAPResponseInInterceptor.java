--- conflicted
+++ resolved
@@ -141,14 +141,9 @@
 			}
 
 			// Log this execution
-<<<<<<< HEAD
 			final OperationExecutionRecord rec = new OperationExecutionRecord(SIGNATURE, mySessionId, myTraceId, myTin,
 					myTout, this.vmName, myEoi, myEss);
 			this.monitoringController.newMonitoringRecord(rec);
-=======
-			final OperationExecutionRecord rec = new OperationExecutionRecord(SIGNATURE, mySessionId, myTraceId, myTin, myTout, VM_NAME, myEoi, myEss);
-			CTRL_INST.newMonitoringRecord(rec);
->>>>>>> 29f1fcfd
 
 			/*
 			 * Store received Kieker EOI
