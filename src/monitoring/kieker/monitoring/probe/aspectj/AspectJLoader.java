/***************************************************************************
 * Copyright 2014 Kieker Project (http://kieker-monitoring.net)
 *
 * Licensed under the Apache License, Version 2.0 (the "License");
 * you may not use this file except in compliance with the License.
 * You may obtain a copy of the License at
 *
 *     http://www.apache.org/licenses/LICENSE-2.0
 *
 * Unless required by applicable law or agreed to in writing, software
 * distributed under the License is distributed on an "AS IS" BASIS,
 * WITHOUT WARRANTIES OR CONDITIONS OF ANY KIND, either express or implied.
 * See the License for the specific language governing permissions and
 * limitations under the License.
 ***************************************************************************/

package kieker.monitoring.probe.aspectj;

import java.io.IOException;
import java.lang.instrument.Instrumentation;
import java.net.URL;
import java.util.Enumeration;

import org.aspectj.bridge.Constants;
import org.aspectj.weaver.loadtime.Agent;

import kieker.common.logging.Log;
import kieker.common.logging.LogFactory;

/**
 * @author Nils Christian Ehmke, Jan Waller
 * 
 * @since 1.9
 */
public final class AspectJLoader {

<<<<<<< HEAD
	private static final Log LOG = LogFactory.getLog(AspectJLoader.class);
=======
	private final static Log LOG = LogFactory.getLog(AspectJLoader.class);
>>>>>>> 63bdae52

	private AspectJLoader() {
		// Avoid instantiation
	}

	/**
	 * JSR-163 preMain entry method
	 * 
	 * @param options
	 * @param instrumentation
	 */
	public static void premain(final String options, final Instrumentation instrumentation) {
		if (AspectJLoader.noConfigurationFileAvailable()) {
			LOG.info("No AspectJ configuration file found. Using Kieker's default AspectJ configuration file.");
			AspectJLoader.addKiekerDefaultConfigFile();
		}

		Agent.premain(options, instrumentation);
	}

	private static boolean noConfigurationFileAvailable() {
		if (Boolean.parseBoolean(System.getProperty("kieker.monitoring.skipDefaultAOPConfiguration"))) {
			return false;
		}

		LOG.info("Using Kieker's AspectJLoader. This is not recommended for multi-classloader environments such as JavaEE and OSGI.");
<<<<<<< HEAD
		LOG.info("Do disable Kieker's AspectJLoader use the additional VM parameter '-Dkieker.monitoring.skipDefaultAOPConfiguration=true'.");
=======
		LOG.info("To disable Kieker's AspectJLoader use the additional VM parameter '-Dkieker.monitoring.skipDefaultAOPConfiguration=true'.");
>>>>>>> 63bdae52

		if (null != System.getProperty("aj5.def")) {
			return false;
		}

		if (null != System.getProperty("org.aspectj.weaver.loadtime.configuration")) {
			return false;
		}

		final ClassLoader cl = ClassLoader.getSystemClassLoader();
		try {
			final Enumeration<URL> aopUserXMLs = cl.getResources(Constants.AOP_USER_XML);
			final Enumeration<URL> aopAJCXMLs = cl.getResources(Constants.AOP_AJC_XML);
			final Enumeration<URL> aopOSGIXMLs = cl.getResources(Constants.AOP_OSGI_XML);

			final boolean anyConfigFileAvailable = aopUserXMLs.hasMoreElements() || aopAJCXMLs.hasMoreElements() || aopOSGIXMLs.hasMoreElements();
			return !anyConfigFileAvailable; // NOPMD
		} catch (final IOException ex) {
			return true;
		}
	}

	private static void addKiekerDefaultConfigFile() {
		System.setProperty("org.aspectj.weaver.loadtime.configuration", "META-INF/aop.example.xml");
	}

}<|MERGE_RESOLUTION|>--- conflicted
+++ resolved
@@ -34,11 +34,7 @@
  */
 public final class AspectJLoader {
 
-<<<<<<< HEAD
 	private static final Log LOG = LogFactory.getLog(AspectJLoader.class);
-=======
-	private final static Log LOG = LogFactory.getLog(AspectJLoader.class);
->>>>>>> 63bdae52
 
 	private AspectJLoader() {
 		// Avoid instantiation
@@ -65,11 +61,7 @@
 		}
 
 		LOG.info("Using Kieker's AspectJLoader. This is not recommended for multi-classloader environments such as JavaEE and OSGI.");
-<<<<<<< HEAD
-		LOG.info("Do disable Kieker's AspectJLoader use the additional VM parameter '-Dkieker.monitoring.skipDefaultAOPConfiguration=true'.");
-=======
 		LOG.info("To disable Kieker's AspectJLoader use the additional VM parameter '-Dkieker.monitoring.skipDefaultAOPConfiguration=true'.");
->>>>>>> 63bdae52
 
 		if (null != System.getProperty("aj5.def")) {
 			return false;
