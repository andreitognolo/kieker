--- conflicted
+++ resolved
@@ -146,10 +146,6 @@
 	/**
 	 * {@inheritDoc}
 	 */
-<<<<<<< HEAD
-	public Class<?>[] getValueTypes() {
-		return TYPES.clone();
-=======
 	public void writeBytes(final ByteBuffer buffer, final IRegistry<String> stringRegistry) throws BufferOverflowException {
 		buffer.putInt(stringRegistry.get(this.getVersion()));
 		buffer.putInt(stringRegistry.get(this.getControllerName()));
@@ -159,7 +155,6 @@
 		buffer.putLong(this.getTimeOffset());
 		buffer.putInt(stringRegistry.get(this.getTimeUnit()));
 		buffer.putLong(this.getNumberOfRecords());
->>>>>>> 00144fcb
 	}
 
 	/**
@@ -186,7 +181,7 @@
 	 * {@inheritDoc}
 	 */
 	public Class<?>[] getValueTypes() {
-		return TYPES; // NOPMD
+		return TYPES.clone();
 	}
 
 	/**
