--- conflicted
+++ resolved
@@ -47,12 +47,6 @@
 
 	private static final long serialVersionUID = 1L;
 
-<<<<<<< HEAD
-=======
-	// private static final CachedClassForNameResolver<IMonitoringRecord> CACHED_CLASS_FOR_NAME_RESOLVER = new CachedClassForNameResolver<IMonitoringRecord>(
-	// new ClassForNameResolver<IMonitoringRecord>(IMonitoringRecord.class));
-
->>>>>>> d4142197
 	private static final ConcurrentMap<String, Class<? extends IMonitoringRecord>> CACHED_KIEKERRECORDS = new ConcurrentHashMap<String, Class<? extends IMonitoringRecord>>(); // NOCS
 	private static final ConcurrentMap<Class<? extends IMonitoringRecord>, Class<?>[]> CACHED_KIEKERRECORD_TYPES = new ConcurrentHashMap<Class<? extends IMonitoringRecord>, Class<?>[]>(); // NOCS
 	private static final ConcurrentMap<Class<? extends IMonitoringRecord>, Constructor<? extends IMonitoringRecord>> CACHED_KIEKERRECORD_CONSTRUCTORS_OBJECT = new ConcurrentHashMap<Class<? extends IMonitoringRecord>, Constructor<? extends IMonitoringRecord>>(); // NOCS
@@ -401,7 +395,6 @@
 		}
 	}
 
-<<<<<<< HEAD
 	/**
 	 * This method creates a new monitoring record from a byte buffer containing a serialized record.
 	 * 
@@ -419,8 +412,6 @@
 	 * @throws BufferUnderflowException
 	 *             If the byte buffer is to small to hold all necessary information for a record.
 	 */
-=======
->>>>>>> d4142197
 	public static final IMonitoringRecord createFromByteBuffer(final int clazzid, final ByteBuffer buffer, final IRegistry<String> stringRegistry)
 			throws MonitoringRecordException, BufferUnderflowException {
 		try {
@@ -502,9 +493,6 @@
 			throw new MonitoringRecordException("Failed to instatiate new monitoring record of type " + clazz.getName(), ex);
 		}
 	}
-<<<<<<< HEAD
-=======
-
 	public static final IMonitoringRecord createFromByteBuffer(final String recordClassName, final ByteBuffer buffer, final IRegistry<String> stringRegistry)
 			throws BufferUnderflowException, MonitoringRecordException {
 		final int clazzid = stringRegistry.get(recordClassName);
@@ -515,5 +503,4 @@
 		final Class<? extends IMonitoringRecord> clazz = AbstractMonitoringRecord.classForName(recordClassName);
 		return AbstractMonitoringRecord.createFromArray(clazz, values);
 	}
->>>>>>> d4142197
 }