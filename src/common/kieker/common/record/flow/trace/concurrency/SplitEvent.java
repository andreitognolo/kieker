--- conflicted
+++ resolved
@@ -85,10 +85,6 @@
 	/**
 	 * {@inheritDoc}
 	 */
-<<<<<<< HEAD
-	public final Class<?>[] getValueTypes() {
-		return TYPES.clone();
-=======
 	public void writeBytes(final ByteBuffer buffer, final IRegistry<String> stringRegistry) throws BufferOverflowException {
 		buffer.putLong(this.getTimestamp());
 		buffer.putLong(this.getTraceId());
@@ -99,8 +95,7 @@
 	 * {@inheritDoc}
 	 */
 	public Class<?>[] getValueTypes() {
-		return TYPES; // NOPMD
->>>>>>> 00144fcb
+		return TYPES.clone();
 	}
 
 	/**
