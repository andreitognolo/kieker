--- conflicted
+++ resolved
@@ -74,16 +74,6 @@
 		super(values, types); // values[0..4]
 	}
 
-<<<<<<< HEAD
-	@Override
-	public Object[] toArray() {
-		return new Object[] { this.getTimestamp(), this.getTraceId(), this.getOrderIndex(), this.getOperationSignature(), this.getClassSignature(), };
-	}
-
-	@Override
-	public Class<?>[] getValueTypes() {
-		return TYPES.clone();
-=======
 	/**
 	 * This constructor converts the given array into a record.
 	 * 
@@ -95,6 +85,5 @@
 	 */
 	public AfterConstructorEvent(final ByteBuffer buffer, final IRegistry<String> stringRegistry) throws BufferUnderflowException {
 		super(buffer, stringRegistry);
->>>>>>> 00144fcb
 	}
 }