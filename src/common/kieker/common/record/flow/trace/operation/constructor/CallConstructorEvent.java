/***************************************************************************
 * Copyright 2013 Kieker Project (http://kieker-monitoring.net)
 *
 * Licensed under the Apache License, Version 2.0 (the "License");
 * you may not use this file except in compliance with the License.
 * You may obtain a copy of the License at
 *
 *     http://www.apache.org/licenses/LICENSE-2.0
 *
 * Unless required by applicable law or agreed to in writing, software
 * distributed under the License is distributed on an "AS IS" BASIS,
 * WITHOUT WARRANTIES OR CONDITIONS OF ANY KIND, either express or implied.
 * See the License for the specific language governing permissions and
 * limitations under the License.
 ***************************************************************************/

package kieker.common.record.flow.trace.operation.constructor;

import java.nio.BufferUnderflowException;
import java.nio.ByteBuffer;

import kieker.common.record.flow.IConstructorRecord;
import kieker.common.record.flow.trace.operation.CallOperationEvent;
import kieker.common.util.registry.IRegistry;

/**
 * @author Jan Waller
 * 
 * @since 1.6
 */
public class CallConstructorEvent extends CallOperationEvent implements IConstructorRecord {
	public static final int SIZE = CallOperationEvent.SIZE;
	public static final Class<?>[] TYPES = CallOperationEvent.TYPES;

	private static final long serialVersionUID = -2264901642077299543L;

	/**
	 * This constructor uses the given parameters to initialize the fields of this record.
	 * 
	 * @param timestamp
	 *            The timestamp of this record.
	 * @param traceId
	 *            The trace ID.
	 * @param orderIndex
	 *            The order index.
	 * @param callerOperationSignature
	 *            The caller operation signature. This parameter can be null.
	 * @param callerClassSignature
	 *            The caller class signature. This parameter can be null.
	 * @param calleeOperationSignature
	 *            The callee operation signature. This parameter can be null.
	 * @param calleeClassSignature
	 *            The callee class signature. This parameter can be null.
	 */
	public CallConstructorEvent(final long timestamp, final long traceId, final int orderIndex,
			final String callerOperationSignature, final String callerClassSignature,
			final String calleeOperationSignature, final String calleeClassSignature) {
		super(timestamp, traceId, orderIndex, callerOperationSignature, callerClassSignature, calleeOperationSignature, calleeClassSignature);
	}

	/**
	 * This constructor converts the given array into a record. It is recommended to use the array which is the result of a call to {@link #toArray()}.
	 * 
	 * @param values
	 *            The values for the record.
	 */
	public CallConstructorEvent(final Object[] values) {
		super(values, TYPES); // values[0..6]
	}

	/**
	 * This constructor uses the given array to initialize the fields of this record.
	 * 
	 * @param values
	 *            The values for the record.
	 * @param types
	 *            The types of the elements in the first array.
	 */
	protected CallConstructorEvent(final Object[] values, final Class<?>[] types) {
		super(values, types); // values[0..6]
	}

<<<<<<< HEAD
	@Override
	public Object[] toArray() {
		return new Object[] { this.getTimestamp(), this.getTraceId(), this.getOrderIndex(),
			this.getCallerOperationSignature(), this.getCallerClassSignature(),
			this.getCalleeOperationSignature(), this.getCalleeClassSignature(), };
	}

	@Override
	public Class<?>[] getValueTypes() {
		return TYPES.clone();
=======
	/**
	 * This constructor converts the given array into a record.
	 * 
	 * @param buffer
	 *            The bytes for the record.
	 * 
	 * @throws BufferUnderflowException
	 *             if buffer not sufficient
	 */
	public CallConstructorEvent(final ByteBuffer buffer, final IRegistry<String> stringRegistry) throws BufferUnderflowException {
		super(buffer, stringRegistry);
>>>>>>> 00144fcb
	}
}<|MERGE_RESOLUTION|>--- conflicted
+++ resolved
@@ -80,18 +80,6 @@
 		super(values, types); // values[0..6]
 	}
 
-<<<<<<< HEAD
-	@Override
-	public Object[] toArray() {
-		return new Object[] { this.getTimestamp(), this.getTraceId(), this.getOrderIndex(),
-			this.getCallerOperationSignature(), this.getCallerClassSignature(),
-			this.getCalleeOperationSignature(), this.getCalleeClassSignature(), };
-	}
-
-	@Override
-	public Class<?>[] getValueTypes() {
-		return TYPES.clone();
-=======
 	/**
 	 * This constructor converts the given array into a record.
 	 * 
@@ -103,6 +91,5 @@
 	 */
 	public CallConstructorEvent(final ByteBuffer buffer, final IRegistry<String> stringRegistry) throws BufferUnderflowException {
 		super(buffer, stringRegistry);
->>>>>>> 00144fcb
 	}
 }