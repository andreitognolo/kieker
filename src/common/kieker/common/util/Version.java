--- conflicted
+++ resolved
@@ -46,11 +46,7 @@
 	 * The VERSION string is updated by the Ant build file, which looks for the
 	 * pattern: VERSION = <quote>.*<quote>
 	 */
-<<<<<<< HEAD
-	private static final String VERSION = "1.5-SNAPSHOT-20111112"; // NOPMD
-=======
 	private static final String VERSION = "1.5-SNAPSHOT-20111116"; // NOPMD
->>>>>>> ca616de5
 	private static final String COPYRIGHT = "Copyright (c) 2006-2011 Kieker Project";
 
 	private Version() {}
