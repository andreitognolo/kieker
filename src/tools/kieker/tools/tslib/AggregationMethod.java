/***************************************************************************
 * Copyright 2014 Kieker Project (http://kieker-monitoring.net)
 *
 * Licensed under the Apache License, Version 2.0 (the "License");
 * you may not use this file except in compliance with the License.
 * You may obtain a copy of the License at
 *
 *     http://www.apache.org/licenses/LICENSE-2.0
 *
 * Unless required by applicable law or agreed to in writing, software
 * distributed under the License is distributed on an "AS IS" BASIS,
 * WITHOUT WARRANTIES OR CONDITIONS OF ANY KIND, either express or implied.
 * See the License for the specific language governing permissions and
 * limitations under the License.
 ***************************************************************************/

package kieker.tools.tslib;

import org.apache.commons.math.stat.StatUtils;

/**
 * @author Tom Frotscher
<<<<<<< HEAD
 * @since 1.10
 */
public enum AggregationMethod {

	/**
	 * different aggregationmethods
	 */
=======
 * 
 * @since 1.9
 */
public enum AggregationMethod {

>>>>>>> 22ea6b7e
	GEOMETRIC_MEAN, MAX, MEAN, MIN, PERCENTILE90, PERCENTILE95, PRODUCT, SUM, SUMLOG, SUMSQ, VARIANCE;

	/**
	 * This method returns the result of the aggregation under one of the defined aggregation methods.
	 * 
	 * @param aggregationValues
	 *            Values to be aggregated
	 * @return
	 *         Result of the aggregation
	 */
	public double getAggregationValue(final double[] aggregationValues) {
		switch (this) {
		case GEOMETRIC_MEAN:
			return StatUtils.geometricMean(aggregationValues);
		case MAX:
			return StatUtils.max(aggregationValues);
		case MEAN:
			return StatUtils.mean(aggregationValues);
		case MIN:
			return StatUtils.min(aggregationValues);
		case PERCENTILE90:
			return StatUtils.percentile(aggregationValues, 90);
		case PERCENTILE95:
			return StatUtils.percentile(aggregationValues, 95);
		case PRODUCT:
			return StatUtils.product(aggregationValues);
		case SUM:
			return StatUtils.sum(aggregationValues);
		case SUMSQ:
			return StatUtils.sumSq(aggregationValues);
		case SUMLOG:
			return StatUtils.sumLog(aggregationValues);
		case VARIANCE:
			return StatUtils.variance(aggregationValues);
		default:
			return StatUtils.mean(aggregationValues);
		}
	}
}<|MERGE_RESOLUTION|>--- conflicted
+++ resolved
@@ -20,7 +20,6 @@
 
 /**
  * @author Tom Frotscher
-<<<<<<< HEAD
  * @since 1.10
  */
 public enum AggregationMethod {
@@ -28,13 +27,6 @@
 	/**
 	 * different aggregationmethods
 	 */
-=======
- * 
- * @since 1.9
- */
-public enum AggregationMethod {
-
->>>>>>> 22ea6b7e
 	GEOMETRIC_MEAN, MAX, MEAN, MIN, PERCENTILE90, PERCENTILE95, PRODUCT, SUM, SUMLOG, SUMSQ, VARIANCE;
 
 	/**
