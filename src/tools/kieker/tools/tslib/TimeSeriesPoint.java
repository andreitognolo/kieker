/***************************************************************************
 * Copyright 2014 Kieker Project (http://kieker-monitoring.net)
 *
 * Licensed under the Apache License, Version 2.0 (the "License");
 * you may not use this file except in compliance with the License.
 * You may obtain a copy of the License at
 *
 *     http://www.apache.org/licenses/LICENSE-2.0
 *
 * Unless required by applicable law or agreed to in writing, software
 * distributed under the License is distributed on an "AS IS" BASIS,
 * WITHOUT WARRANTIES OR CONDITIONS OF ANY KIND, either express or implied.
 * See the License for the specific language governing permissions and
 * limitations under the License.
 ***************************************************************************/

package kieker.tools.tslib;

/**
 * @author Andre van Hoorn
<<<<<<< HEAD
 * @since 1.10
=======
 * 
 * @since 1.9
 * 
>>>>>>> 22ea6b7e
 * @param <T>
 *            The type of the point.
 */
public class TimeSeriesPoint<T> implements ITimeSeriesPoint<T> {

	private final long time;
	private final T value;

<<<<<<< HEAD
	/**
	 * @param time
	 *            time of timeseriespoint
	 * @param value
	 *            value of timeseriespoint
	 */
=======
>>>>>>> 22ea6b7e
	public TimeSeriesPoint(final long time, final T value) {
		this.time = time;
		this.value = value;
	}

	@Override
	public long getTime() {
		return this.time;
	}

	@Override
	public T getValue() {
		return this.value;
	}

	@Override
	public String toString() {
		return "[" + this.getTime() + "=" + this.getValue() + "]";
	}

}<|MERGE_RESOLUTION|>--- conflicted
+++ resolved
@@ -18,13 +18,8 @@
 
 /**
  * @author Andre van Hoorn
-<<<<<<< HEAD
  * @since 1.10
-=======
  * 
- * @since 1.9
- * 
->>>>>>> 22ea6b7e
  * @param <T>
  *            The type of the point.
  */
@@ -33,15 +28,6 @@
 	private final long time;
 	private final T value;
 
-<<<<<<< HEAD
-	/**
-	 * @param time
-	 *            time of timeseriespoint
-	 * @param value
-	 *            value of timeseriespoint
-	 */
-=======
->>>>>>> 22ea6b7e
 	public TimeSeriesPoint(final long time, final T value) {
 		this.time = time;
 		this.value = value;
