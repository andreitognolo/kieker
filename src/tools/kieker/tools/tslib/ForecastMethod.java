--- conflicted
+++ resolved
@@ -19,12 +19,12 @@
 import kieker.tools.tslib.anomalycalculators.IAnomalyCalculator;
 import kieker.tools.tslib.anomalycalculators.SimpleAnomalyCalculator;
 import kieker.tools.tslib.forecast.IForecaster;
-<<<<<<< HEAD
 import kieker.tools.tslib.forecast.arima.ARIMA101Forecaster;
 import kieker.tools.tslib.forecast.arima.ARIMAForecaster;
 import kieker.tools.tslib.forecast.croston.CrostonForecaster;
 import kieker.tools.tslib.forecast.cs.CSForecaster;
 import kieker.tools.tslib.forecast.ets.ETSForecaster;
+import kieker.tools.tslib.forecast.historicdata.PatternCheckingForecaster;
 import kieker.tools.tslib.forecast.mean.MeanForecaster;
 import kieker.tools.tslib.forecast.mean.MeanForecasterJava;
 import kieker.tools.tslib.forecast.naive.NaiveForecaster;
@@ -35,117 +35,119 @@
  * 
  * @author Andre van Hoorn, Tillmann Carlos Bielefeld, Tobias Rudolph, Andreas Eberlein
  * @since 1.10
-=======
-import kieker.tools.tslib.forecast.mean.MeanForecasterJava;
-import kieker.tools.tslib.forecast.windowstart.WindowStartForecaster;
-
-/**
- * @author Andre van Hoorn, Tillmann Carlos Bielefeld
->>>>>>> 22ea6b7e
- * 
- * @since 1.9
  */
 public enum ForecastMethod {
 
-<<<<<<< HEAD
+	/** {@link ARIMAForecaster} */
+	ARIMA,
+
+	/** {@link ARIMA101Forecaster} */
+	ARIMA101,
+
+	/** {@link CrostonForecaster} */
+	CROSTON,
+
+	/** {@link CSForecaster} */
+	CS,
+
+	/** {@link ETSForecaster} */
+	ETS,
+
+	/** {@link MeanForecaster} */
+	MEAN,
+
+	/** {@link MeanForecasterJava} */
+	MEANJAVA,
+
+	/** {@link NaiveForecaster} */
+	NAIVE,
+
 	/**
-	 * different FC algos
+	 * {@link PatternCheckingForecaster}. {@link #getForecaster(ITimeSeries)} and {@link #getForecaster(ITimeSeries, int)} not supported
+	 * for this algorithm!
 	 */
-	MEAN, MEANJAVA, SES, ETS, ARIMA101, WINDOWSTART, ARIMA, CROSTON, NAIVE, TBATS, CS, PCF, WSF, INACT;
+	PatternChecking,
+
+	/** {@link SESRForecaster} */
+	SES,
+
+	/** {@link WindowStartForecaster} */
+	WINDOWSTART;
 
 	/**
 	 * 
 	 * @param history
 	 *            Timeseries which will be forecasted
-	 * @return FC
+	 * @return the forecaster for this algorithm
+	 * @throws IllegalArgumentException
+	 *             if forecaster not instantiable or not defined.
 	 */
 	public IForecaster<Double> getForecaster(final ITimeSeries<Double> history) {
 		switch (this) {
-		// Don't use this forecast, the implementation of the SESR Forecast looks disgusting and without the R_script the forecast doesn't work at all,
-		// use for example the SESForecast instead
-		// case SESR:
-		// return new SESRForecaster(history);
-		case SES:
-			return new SESRForecaster(history);
-		case ETS:
-			return new ETSForecaster(history);
-		case MEANJAVA:
-			return new MeanForecasterJava(history);
-		case MEAN:
-			return new MeanForecaster(history);
+		case ARIMA:
+			return new ARIMAForecaster(history);
 		case ARIMA101:
 			return new ARIMA101Forecaster(history);
 		case CROSTON:
 			return new CrostonForecaster(history);
+		case CS:
+			return new CSForecaster(history);
+		case ETS:
+			return new ETSForecaster(history);
+		case MEAN:
+			return new MeanForecaster(history);
+		case MEANJAVA:
+			return new MeanForecasterJava(history);
 		case NAIVE:
 			return new NaiveForecaster(history);
-		case CS:
-			return new CSForecaster(history);
-
-			// WCF/TBATS are not yet integrated
-			// case TBATS:
-			// return new TBATSForecaster(history);
-
-		case ARIMA:
-			return new ARIMAForecaster(history);
-=======
-	MEAN, SES, WINDOWSTART;
-
-	public IForecaster<Double> createForecaster(final ITimeSeries<Double> history) {
-		switch (this) {
-		case MEAN:
-			return new MeanForecasterJava(history);
->>>>>>> 22ea6b7e
+		case PatternChecking:
+			throw new IllegalArgumentException("Forecaster " + this.toString() + " not instantiable");
+		case SES:
+			return new SESRForecaster(history);
 		case WINDOWSTART:
 			return new WindowStartForecaster(history);
-		case INACT:
-			return null;
 		default:
-			return new MeanForecaster(history);
+			throw new IllegalArgumentException("No forecaster defined for " + this.toString());
 		}
 	}
 
-<<<<<<< HEAD
 	/**
 	 * 
-	 * @param ts
-	 *            Timeseries
+	 * @param history
+	 *            Timeseries which will be forecasted
 	 * @param alpha
-	 *            confidentlevel
-	 * @return Forecaster
+	 *            confidence level
+	 * @return the forecaster for this algorithm
+	 * @throws IllegalArgumentException
+	 *             if forecaster not instantiable or not defined.
 	 */
-	public IForecaster<Double> getForecaster(final ITimeSeries<Double> ts, final int alpha) {
+	public IForecaster<Double> getForecaster(final ITimeSeries<Double> history, final int alpha) {
 		switch (this) {
+		case ARIMA:
+			return new ARIMAForecaster(history, alpha);
+		case ARIMA101:
+			return new ARIMA101Forecaster(history, alpha);
+		case CROSTON:
+			return new CrostonForecaster(history, alpha);
+		case CS:
+			return new CSForecaster(ForecastMethod.getLastXofTS(history, 30), alpha);
+		case ETS:
+			return new ETSForecaster(history, alpha);
+		case MEAN:
+			return new MeanForecaster(ForecastMethod.getLastXofTS(history, 10), alpha);
+		case MEANJAVA:
+			return new MeanForecasterJava(ForecastMethod.getLastXofTS(history, 10)); // confidence level? #1346
 		case NAIVE:
-			return new NaiveForecaster(ts, alpha);
-		case MEANJAVA:
-			return new MeanForecasterJava(ForecastMethod.getLastXofTS(ts, 10));
-		case MEAN:
-			return new MeanForecaster(ForecastMethod.getLastXofTS(ts, 10), alpha);
-		case CS: // Cubic Smoothing Splines
-			return new CSForecaster(ForecastMethod.getLastXofTS(ts, 30), alpha);
-		case SES: // Simple Exponential Smoothing
-			return new SESRForecaster(ts, alpha);
-		case CROSTON: // Croston's Method
-			return new CrostonForecaster(ts);
-		case ETS: // Extended Exponential Smoothing
-			return new ETSForecaster(ts, alpha);
-		case ARIMA101:
-			return new ARIMA101Forecaster(ts, alpha);
-		case ARIMA:
-			return new ARIMAForecaster(ts, alpha);
-			// Removed because WCF/TBATS is not integrated yet
-			// case TBATS:
-			// return new TBATSForecaster(ts, alpha);
-		case INACT:
-			return null;
+			return new NaiveForecaster(history, alpha);
+		case PatternChecking:
+			throw new IllegalArgumentException("Forecaster " + this.toString() + " not instantiable");
+		case SES:
+			return new SESRForecaster(history, alpha);
+		case WINDOWSTART:
+			return new WindowStartForecaster(history); // confidence level? #1346
 		default:
-			return null;
+			throw new IllegalArgumentException("No forecaster defined for " + this.toString());
 		}
-=======
-	public IAnomalyCalculator<Double> createAnomalyCalculator() {
-		return new SimpleAnomalyCalculator();
->>>>>>> 22ea6b7e
 	}
 
 	/**
