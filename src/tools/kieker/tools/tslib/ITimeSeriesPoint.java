--- conflicted
+++ resolved
@@ -18,36 +18,20 @@
 
 /**
  * @author Andre van Hoorn
-<<<<<<< HEAD
  * @since 1.10
-=======
  * 
- * @since 1.9
- * 
->>>>>>> 22ea6b7e
  * @param <T>
  *            The type of the point.
  */
 public interface ITimeSeriesPoint<T> {
 
 	/**
-<<<<<<< HEAD
 	 * @since 1.10
-	 * @return Time
 	 */
 	public long getTime();
 
 	/**
 	 * @since 1.10
-	 * @return Value
-=======
-	 * @since 1.9
-	 * */
-	public long getTime();
-
-	/**
-	 * @since 1.9
->>>>>>> 22ea6b7e
 	 */
 	public T getValue();
 }