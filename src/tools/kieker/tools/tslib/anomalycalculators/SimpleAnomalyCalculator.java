--- conflicted
+++ resolved
@@ -21,16 +21,13 @@
 
 /**
  * @author Tillmann Carlos Bielefeld
+ * 
  * @since 1.10
- * 
- * @since 1.9
  */
 public class SimpleAnomalyCalculator implements IAnomalyCalculator<Double> {
 
 	public SimpleAnomalyCalculator() {
-<<<<<<< HEAD
-
-		// constructur
+		// empty default constructor
 	}
 
 	/**
@@ -41,14 +38,8 @@
 	 * 
 	 * @return AnomalScore
 	 */
+	@Override
 	public AnomalyScore calculateAnomaly(final IForecastResult forecast, final ITimeSeriesPoint<Double> current) {
-=======
-		// No code necessary
-	}
-
-	@Override
-	public AnomalyScore calculateAnomaly(final IForecastResult<Double> forecast, final ITimeSeriesPoint<Double> current) {
->>>>>>> 22ea6b7e
 		if (forecast.getForecast().getPoints().size() == 0) {
 			return null;
 		}
