/***************************************************************************
 * Copyright 2014 Kieker Project (http://kieker-monitoring.net)
 *
 * Licensed under the Apache License, Version 2.0 (the "License");
 * you may not use this file except in compliance with the License.
 * You may obtain a copy of the License at
 *
 *     http://www.apache.org/licenses/LICENSE-2.0
 *
 * Unless required by applicable law or agreed to in writing, software
 * distributed under the License is distributed on an "AS IS" BASIS,
 * WITHOUT WARRANTIES OR CONDITIONS OF ANY KIND, either express or implied.
 * See the License for the specific language governing permissions and
 * limitations under the License.
 ***************************************************************************/

package kieker.tools.tslib.anomalycalculators;

import kieker.tools.tslib.ITimeSeriesPoint;
import kieker.tools.tslib.forecast.IForecastResult;

/**
 * 
 * @author Tillmann Carlos Bielefeld
<<<<<<< HEAD
 * @since 1.10
=======
 * 
 * @since 1.9
 * 
>>>>>>> 22ea6b7e
 * @param <T>
 *            The type of the calculator.
 */
public interface IAnomalyCalculator<T> {

	/**
<<<<<<< HEAD
	 * 
	 * @since 1.10
	 * @param forecast
	 *            Forecast Result
	 * @param current
	 *            current Timeseries
	 * 
	 * @return AnomalScore
	 */
	public AnomalyScore calculateAnomaly(IForecastResult forecast,
			ITimeSeriesPoint<T> current);
=======
	 * @since 1.9
	 */
	public AnomalyScore calculateAnomaly(IForecastResult<T> forecast, ITimeSeriesPoint<T> current);

>>>>>>> 22ea6b7e
}<|MERGE_RESOLUTION|>--- conflicted
+++ resolved
@@ -22,20 +22,14 @@
 /**
  * 
  * @author Tillmann Carlos Bielefeld
-<<<<<<< HEAD
  * @since 1.10
-=======
  * 
- * @since 1.9
- * 
->>>>>>> 22ea6b7e
  * @param <T>
  *            The type of the calculator.
  */
 public interface IAnomalyCalculator<T> {
 
 	/**
-<<<<<<< HEAD
 	 * 
 	 * @since 1.10
 	 * @param forecast
@@ -47,10 +41,4 @@
 	 */
 	public AnomalyScore calculateAnomaly(IForecastResult forecast,
 			ITimeSeriesPoint<T> current);
-=======
-	 * @since 1.9
-	 */
-	public AnomalyScore calculateAnomaly(IForecastResult<T> forecast, ITimeSeriesPoint<T> current);
-
->>>>>>> 22ea6b7e
 }