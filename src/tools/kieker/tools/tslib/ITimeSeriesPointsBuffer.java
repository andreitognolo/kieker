/***************************************************************************
 * Copyright 2014 Kieker Project (http://kieker-monitoring.net)
 *
 * Licensed under the Apache License, Version 2.0 (the "License");
 * you may not use this file except in compliance with the License.
 * You may obtain a copy of the License at
 *
 *     http://www.apache.org/licenses/LICENSE-2.0
 *
 * Unless required by applicable law or agreed to in writing, software
 * distributed under the License is distributed on an "AS IS" BASIS,
 * WITHOUT WARRANTIES OR CONDITIONS OF ANY KIND, either express or implied.
 * See the License for the specific language governing permissions and
 * limitations under the License.
 ***************************************************************************/

package kieker.tools.tslib;

/**
 * 
 * @author Tom Frotscher
<<<<<<< HEAD
 * @since 1.10
=======
 * 
 * @since 1.9
 * 
>>>>>>> 22ea6b7e
 * @param <T>
 *            The type of the buffer.
 */
public interface ITimeSeriesPointsBuffer<T extends ITimeSeriesPoint<?>> {

	/**
	 * Add an Object to the tail of the Buffer.
	 * 
	 * @since 1.10
	 * @param o
	 *            The Value to add
	 * @return
	 *         Returns true if Object is added successfully
	 * 
	 * @since 1.9
	 */
	public boolean add(T o);

	/**
	 * Removes a Value from the buffer in FIFO order.
	 * 
	 * @since 1.10
	 * @return
	 *         Returns the removed Object
	 * 
	 * @since 1.9
	 */
	public T remove();

	/**
	 * Returns the current size of the buffer.
	 * 
	 * @since 1.10
	 * @return Returned Buffersize
	 * 
	 * @since 1.9
	 */
	public int getSize();

}<|MERGE_RESOLUTION|>--- conflicted
+++ resolved
@@ -19,17 +19,12 @@
 /**
  * 
  * @author Tom Frotscher
-<<<<<<< HEAD
  * @since 1.10
-=======
  * 
- * @since 1.9
- * 
->>>>>>> 22ea6b7e
  * @param <T>
  *            The type of the buffer.
  */
-public interface ITimeSeriesPointsBuffer<T extends ITimeSeriesPoint<?>> {
+public interface ITimeSeriesPointsBuffer<T> {
 
 	/**
 	 * Add an Object to the tail of the Buffer.
