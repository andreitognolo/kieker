--- conflicted
+++ resolved
@@ -21,13 +21,8 @@
 
 /**
  * @author Andre van Hoorn, Tillmann Carlos Bielefeld
-<<<<<<< HEAD
  * @since 1.10
-=======
  * 
- * @since 1.9
- * 
->>>>>>> 22ea6b7e
  * @param <T>
  *            The type of the forecaster.
  */
@@ -36,13 +31,6 @@
 	private final ITimeSeries<T> historyTimeseries;
 	private final int confidenceLevel;
 
-<<<<<<< HEAD
-	/**
-	 * @param historyTimeseries
-	 *            TS
-	 */
-=======
->>>>>>> 22ea6b7e
 	public AbstractForecaster(final ITimeSeries<T> historyTimeseries) {
 		this(historyTimeseries, 0);
 	}
@@ -71,15 +59,6 @@
 	protected ITimeSeries<T> prepareForecastTS() {
 		final ITimeSeries<T> history = this.getTsOriginal();
 
-		// The starting point of the FC series is calculated by _one_ additional
-		// tick...
-<<<<<<< HEAD
-
-		// final long lastDistanceMillis = TimeUnit.MILLISECONDS.convert(
-		// history.getDeltaTime(), history.getDeltaTimeUnit());
-=======
->>>>>>> 22ea6b7e
-		// ... plus the end point of the historic series
 		final long startTime = history.getEndTime();
 		final TimeSeries<T> tsFC = new TimeSeries<T>(startTime,
 				history.getDeltaTime(), history.getDeltaTimeUnit());
