--- conflicted
+++ resolved
@@ -34,8 +34,6 @@
  * 
  * @author Andre van Hoorn
  * @since 1.10
- * 
- * @since 1.9
  */
 public class MeanForecasterJava extends AbstractForecaster<Double> {
 
@@ -68,11 +66,7 @@
 
 		tsFC.appendAll(forecastValues);
 
-<<<<<<< HEAD
-		return new ForecastResult<Double>(tsFC, this.getTsOriginal());
-=======
 		return new ForecastResult(tsFC, this.getTsOriginal(), ForecastMethod.MEAN);
->>>>>>> b0cc629a
 	}
 
 	/**
