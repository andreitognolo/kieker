/***************************************************************************
 * Copyright 2014 Kieker Project (http://kieker-monitoring.net)
 *
 * Licensed under the Apache License, Version 2.0 (the "License");
 * you may not use this file except in compliance with the License.
 * You may obtain a copy of the License at
 *
 *     http://www.apache.org/licenses/LICENSE-2.0
 *
 * Unless required by applicable law or agreed to in writing, software
 * distributed under the License is distributed on an "AS IS" BASIS,
 * WITHOUT WARRANTIES OR CONDITIONS OF ANY KIND, either express or implied.
 * See the License for the specific language governing permissions and
 * limitations under the License.
 ***************************************************************************/

package kieker.tools.tslib;

import java.util.ArrayList;
import java.util.List;
import java.util.concurrent.TimeUnit;

/**
<<<<<<< HEAD
 * @author Andre van Hoorn, Tobias Rudolph, Andreas Eberlein
 * @since 1.10
=======
 * @author Andre van Hoorn
 * 
 * @since 1.9
 * 
>>>>>>> 22ea6b7e
 * @param <T>
 *            The type of the time series.
 */
public class TimeSeries<T> implements ITimeSeries<T> {
<<<<<<< HEAD
	private long startTime;
=======

	private final long startTime;
>>>>>>> 22ea6b7e
	private long nextTime;
	private final long deltaTime;
	private final TimeUnit deltaTimeUnit;
	private final int frequency;
	private final int capacity;
	private final TimeSeriesPointsBuffer<ITimeSeriesPoint<T>> points;
	private long oneStepMillis;

<<<<<<< HEAD
	// ITimeSeries<Double> newTS = new TimeSeries<Double>(ts.getStartTime(), ts.getDeltaTime()*2, ts.getDeltaTimeUnit(), ts.getFrequency(),(int)
	// ts.getMaxPeriods(),ts.getSkippedValues());
	/**
	 * 
	 * @param startTime
	 *            start time of Timeseries
	 * @param deltaTime
	 *            time of timeseries
	 * @param deltaTimeUnit
	 *            Time unit
	 * @param frequency
	 *            frquency
	 * 
	 * @param capacity
	 *            length of timeseries
	 */
	public TimeSeries(final long startTime, final long deltaTime, final TimeUnit deltaTimeUnit, final int frequency,
			final int capacity) {
=======
	public TimeSeries(final long startTime, final long deltaTime, final TimeUnit deltaTimeUnit, final int capacity) {
>>>>>>> 22ea6b7e
		this.startTime = startTime;
		this.deltaTime = deltaTime;
		this.deltaTimeUnit = deltaTimeUnit;
		this.frequency = frequency;
		this.capacity = capacity;
		this.oneStepMillis = TimeUnit.MILLISECONDS.convert(this.deltaTime, this.deltaTimeUnit);

		if (ITimeSeries.INFINITE_CAPACITY == capacity) {
			this.points = new TimeSeriesPointsBuffer<ITimeSeriesPoint<T>>();
		} else {
			this.points = new TimeSeriesPointsBuffer<ITimeSeriesPoint<T>>(this.capacity);
		}

		this.nextTime = this.startTime;
		this.setNextTime();
	}

	/**
	 * @param startTime
	 *            start time of Timeseries
	 * @param deltaTime
	 *            time of timeseries
	 * @param deltaTimeUnit
	 *            Time unit
	 * @param capacity
	 *            length of timeseries
	 */
	public TimeSeries(final long startTime, final long deltaTime, final TimeUnit deltaTimeUnit, final int capacity) {
		// frequenc = 24 best practice
		this(startTime, deltaTime, deltaTimeUnit, 24, capacity);
	}

	/**
	 * @param startTime
	 *            start time of Timeseries
	 * @param deltaTime
	 *            time of timeseries
	 * @param deltaTimeUnit
	 *            Time unit
	 */
	public TimeSeries(final long startTime, final long deltaTime, final TimeUnit deltaTimeUnit) {
		this(startTime, deltaTime, deltaTimeUnit, ITimeSeries.INFINITE_CAPACITY);
	}

	@Override
	public long getStartTime() {
		return this.startTime;
	}

	@Override
	public long getDeltaTime() {
		return this.deltaTime;
	}

	@Override
	public TimeUnit getDeltaTimeUnit() {
		return this.deltaTimeUnit;
	}

<<<<<<< HEAD
	/**
	 * @param value
	 *            value which should append to timeseries
	 * 
	 * @return tspoint
	 */
	public ITimeSeriesPoint<T> append(final T value) {
		final ITimeSeriesPoint<T> point;

		synchronized (value) {
			point = new TimeSeriesPoint<T>(this.nextTime, value);
			this.points.add(point);
			this.setNextTime();
		}

		// if ((this.capacity != ITimeSeries.INFINITE_CAPACITY) && (this.points.size() >= this.capacity)) {
		// this.startTime = this.startTime + this.deltaTimeUnit.toMillis(this.deltaTime);
		// this.skippedValues++;
		// }

		return point;
=======
	@Override
	public ITimeSeriesPoint<T> append(final T value) {
		synchronized (this) {
			final ITimeSeriesPoint<T> point = new TimeSeriesPoint<T>(this.nextTime, value);
			this.points.add(point);
			this.setNextTime();
			return point;
		}
>>>>>>> 22ea6b7e
	}

	private void setNextTime() {
		this.nextTime = this.nextTime + this.oneStepMillis;
	}

	@Override
	public List<ITimeSeriesPoint<T>> getPoints() {
		return new ArrayList<ITimeSeriesPoint<T>>(this.points);
	}

<<<<<<< HEAD
	/**
	 * @return value
	 */
=======
	@Override
>>>>>>> 22ea6b7e
	public List<T> getValues() {
		final List<ITimeSeriesPoint<T>> pointsCopy = this.getPoints();
		final List<T> retVals = new ArrayList<T>(pointsCopy.size());
		for (final ITimeSeriesPoint<T> curPoint : pointsCopy) {
			retVals.add(curPoint.getValue());
		}
		return retVals;
	}

	@Override
	public int getCapacity() {
		return this.capacity;
	}

<<<<<<< HEAD
	/**
	 * @return size
	 */
=======
	@Override
>>>>>>> 22ea6b7e
	public int size() {
		return this.points.getSize();
	}

	@Override
	public long getEndTime() {
		return this.getStartTime() + (this.oneStepMillis * this.size());
	}

<<<<<<< HEAD
	/**
	 * @param values
	 *            values to append in Timeseries
	 * @return Values
	 */
=======
	@Override
>>>>>>> 22ea6b7e
	public List<ITimeSeriesPoint<T>> appendAll(final T[] values) {
		final List<ITimeSeriesPoint<T>> retVals = new ArrayList<ITimeSeriesPoint<T>>(values.length);
		for (final T value : values) {
			retVals.add(this.append(value));
		}
		return retVals;
	}

	@Override
	public String toString() {
		final StringBuffer buf = new StringBuffer();
		buf.append("Time Series with delta: " + this.deltaTime + " " + this.deltaTimeUnit + " starting at: " + this.getStartTime());
		for (final ITimeSeriesPoint<T> curPoint : this.getPoints()) {
			buf.append(curPoint);
		}
		return buf.toString();
	}

	public int getFrequency() {
		return this.frequency;
	}
}<|MERGE_RESOLUTION|>--- conflicted
+++ resolved
@@ -21,25 +21,14 @@
 import java.util.concurrent.TimeUnit;
 
 /**
-<<<<<<< HEAD
  * @author Andre van Hoorn, Tobias Rudolph, Andreas Eberlein
+ * 
  * @since 1.10
-=======
- * @author Andre van Hoorn
- * 
- * @since 1.9
- * 
->>>>>>> 22ea6b7e
  * @param <T>
  *            The type of the time series.
  */
 public class TimeSeries<T> implements ITimeSeries<T> {
-<<<<<<< HEAD
-	private long startTime;
-=======
-
 	private final long startTime;
->>>>>>> 22ea6b7e
 	private long nextTime;
 	private final long deltaTime;
 	private final TimeUnit deltaTimeUnit;
@@ -48,28 +37,8 @@
 	private final TimeSeriesPointsBuffer<ITimeSeriesPoint<T>> points;
 	private long oneStepMillis;
 
-<<<<<<< HEAD
-	// ITimeSeries<Double> newTS = new TimeSeries<Double>(ts.getStartTime(), ts.getDeltaTime()*2, ts.getDeltaTimeUnit(), ts.getFrequency(),(int)
-	// ts.getMaxPeriods(),ts.getSkippedValues());
-	/**
-	 * 
-	 * @param startTime
-	 *            start time of Timeseries
-	 * @param deltaTime
-	 *            time of timeseries
-	 * @param deltaTimeUnit
-	 *            Time unit
-	 * @param frequency
-	 *            frquency
-	 * 
-	 * @param capacity
-	 *            length of timeseries
-	 */
 	public TimeSeries(final long startTime, final long deltaTime, final TimeUnit deltaTimeUnit, final int frequency,
 			final int capacity) {
-=======
-	public TimeSeries(final long startTime, final long deltaTime, final TimeUnit deltaTimeUnit, final int capacity) {
->>>>>>> 22ea6b7e
 		this.startTime = startTime;
 		this.deltaTime = deltaTime;
 		this.deltaTimeUnit = deltaTimeUnit;
@@ -129,13 +98,13 @@
 		return this.deltaTimeUnit;
 	}
 
-<<<<<<< HEAD
 	/**
 	 * @param value
 	 *            value which should append to timeseries
 	 * 
 	 * @return tspoint
 	 */
+	@Override
 	public ITimeSeriesPoint<T> append(final T value) {
 		final ITimeSeriesPoint<T> point;
 
@@ -145,22 +114,7 @@
 			this.setNextTime();
 		}
 
-		// if ((this.capacity != ITimeSeries.INFINITE_CAPACITY) && (this.points.size() >= this.capacity)) {
-		// this.startTime = this.startTime + this.deltaTimeUnit.toMillis(this.deltaTime);
-		// this.skippedValues++;
-		// }
-
 		return point;
-=======
-	@Override
-	public ITimeSeriesPoint<T> append(final T value) {
-		synchronized (this) {
-			final ITimeSeriesPoint<T> point = new TimeSeriesPoint<T>(this.nextTime, value);
-			this.points.add(point);
-			this.setNextTime();
-			return point;
-		}
->>>>>>> 22ea6b7e
 	}
 
 	private void setNextTime() {
@@ -172,13 +126,7 @@
 		return new ArrayList<ITimeSeriesPoint<T>>(this.points);
 	}
 
-<<<<<<< HEAD
-	/**
-	 * @return value
-	 */
-=======
 	@Override
->>>>>>> 22ea6b7e
 	public List<T> getValues() {
 		final List<ITimeSeriesPoint<T>> pointsCopy = this.getPoints();
 		final List<T> retVals = new ArrayList<T>(pointsCopy.size());
@@ -193,13 +141,7 @@
 		return this.capacity;
 	}
 
-<<<<<<< HEAD
-	/**
-	 * @return size
-	 */
-=======
 	@Override
->>>>>>> 22ea6b7e
 	public int size() {
 		return this.points.getSize();
 	}
@@ -209,15 +151,7 @@
 		return this.getStartTime() + (this.oneStepMillis * this.size());
 	}
 
-<<<<<<< HEAD
-	/**
-	 * @param values
-	 *            values to append in Timeseries
-	 * @return Values
-	 */
-=======
 	@Override
->>>>>>> 22ea6b7e
 	public List<ITimeSeriesPoint<T>> appendAll(final T[] values) {
 		final List<ITimeSeriesPoint<T>> retVals = new ArrayList<ITimeSeriesPoint<T>>(values.length);
 		for (final T value : values) {
@@ -236,6 +170,7 @@
 		return buf.toString();
 	}
 
+	@Override
 	public int getFrequency() {
 		return this.frequency;
 	}
