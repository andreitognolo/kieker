--- conflicted
+++ resolved
@@ -24,19 +24,13 @@
 /**
  * This is a thread-safe buffer for time series points, which has or has not a fixed capacity.
  * 
-<<<<<<< HEAD
- * @author Tom Frotscher
+ * @author Tom Frotscher, Nils Christian Ehmke
  * @since 1.10
-=======
- * @author Tom Frotscher, Nils Christian Ehmke
  * 
- * @since 1.9
- * 
->>>>>>> 22ea6b7e
  * @param <T>
  *            The type of the buffer.
  */
-public class TimeSeriesPointsBuffer<T extends ITimeSeriesPoint<?>> extends ConcurrentLinkedQueue<T> implements ITimeSeriesPointsBuffer<T> {
+public class TimeSeriesPointsBuffer<T> extends ConcurrentLinkedQueue<T> implements ITimeSeriesPointsBuffer<T> {
 
 	private static final long serialVersionUID = -7988633509408488397L;
 	private static final Log LOG = LogFactory.getLog(TimeSeriesPointsBuffer.class);
@@ -63,11 +57,7 @@
 	}
 
 	@Override
-<<<<<<< HEAD
 	public synchronized boolean add(final T o) { // NOPMD It would not make sense to sync within this method
-=======
-	public boolean add(final T o) {
->>>>>>> 22ea6b7e
 		if (this.unbounded) {
 			return super.add(o);
 		} else {
@@ -75,19 +65,11 @@
 		}
 	}
 
-<<<<<<< HEAD
 	private synchronized boolean addBounded(final T o) { // NOPMD It would not make sense to sync within this method
 		if (this.size() == this.capacity) {
 			super.poll();
 			return super.add(o);
 		} else {
-=======
-	private boolean addBounded(final T o) {
-		synchronized (this) {
-			if (this.size() == this.capacity) {
-				super.poll();
-			}
->>>>>>> 22ea6b7e
 			return super.add(o);
 		}
 	}
@@ -102,13 +84,10 @@
 		return this.size();
 	}
 
-<<<<<<< HEAD
 	/**
 	 * print buffer.
 	 */
 	public void printBuffer() {
 		LOG.info(this.toString());
 	}
-=======
->>>>>>> 22ea6b7e
 }