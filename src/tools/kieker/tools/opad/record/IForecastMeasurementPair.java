/***************************************************************************
 * Copyright 2014 Kieker Project (http://kieker-monitoring.net)
 *
 * Licensed under the Apache License, Version 2.0 (the "License");
 * you may not use this file except in compliance with the License.
 * You may obtain a copy of the License at
 *
 *     http://www.apache.org/licenses/LICENSE-2.0
 *
 * Unless required by applicable law or agreed to in writing, software
 * distributed under the License is distributed on an "AS IS" BASIS,
 * WITHOUT WARRANTIES OR CONDITIONS OF ANY KIND, either express or implied.
 * See the License for the specific language governing permissions and
 * limitations under the License.
 ***************************************************************************/

package kieker.tools.opad.record;

import kieker.tools.tslib.ITimeSeriesPoint;

/**
 * @author Tillmann Carlos Bielefeld
 * @since 1.10
 * 
 * @since 1.9
 */
public interface IForecastMeasurementPair extends INamedElement, ITimeSeriesPoint<Double> {

	/**
<<<<<<< HEAD
	 * Returns the forecasted Double value.
	 * 
	 * @since 1.10
	 * @return forecasted Double value
=======
	 * @since 1.9
>>>>>>> 22ea6b7e
	 */
	public Double getForecasted();

}<|MERGE_RESOLUTION|>--- conflicted
+++ resolved
@@ -22,19 +22,14 @@
  * @author Tillmann Carlos Bielefeld
  * @since 1.10
  * 
- * @since 1.9
  */
 public interface IForecastMeasurementPair extends INamedElement, ITimeSeriesPoint<Double> {
 
 	/**
-<<<<<<< HEAD
 	 * Returns the forecasted Double value.
 	 * 
 	 * @since 1.10
 	 * @return forecasted Double value
-=======
-	 * @since 1.9
->>>>>>> 22ea6b7e
 	 */
 	public Double getForecasted();
 
