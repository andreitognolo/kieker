/***************************************************************************
 * Copyright 2014 Kieker Project (http://kieker-monitoring.net)
 *
 * Licensed under the Apache License, Version 2.0 (the "License");
 * you may not use this file except in compliance with the License.
 * You may obtain a copy of the License at
 *
 *     http://www.apache.org/licenses/LICENSE-2.0
 *
 * Unless required by applicable law or agreed to in writing, software
 * distributed under the License is distributed on an "AS IS" BASIS,
 * WITHOUT WARRANTIES OR CONDITIONS OF ANY KIND, either express or implied.
 * See the License for the specific language governing permissions and
 * limitations under the License.
 ***************************************************************************/

package kieker.tools.opad.record;

import java.nio.BufferOverflowException;
import java.nio.BufferUnderflowException;
import java.nio.ByteBuffer;

import kieker.common.record.AbstractMonitoringRecord;
import kieker.common.record.IMonitoringRecord;
import kieker.common.util.registry.IRegistry;

/**
 * This class contains the data that will be stored in the database after each complete analysis. Therefore, containing the value, the application name, the forecast
 * calculated from the value, the timestamp and the corresponding anomaly score.
 * 
 * @author Tom Frotscher, Thomas Düllmann
 * @since 1.10
 * 
 * @since 1.9
 */
public class StorableDetectionResult extends AbstractMonitoringRecord implements IMonitoringRecord.Factory, IMonitoringRecord.BinaryFactory {

<<<<<<< HEAD
	/**
	 * Size of the serialized object.
	 */
	public static final int SIZE = 36;

	/**
	 * Types used in this class (used for serialization purposes).
	 */
	private static final Class<?>[] TYPES = {
=======
	public static final int SIZE = TYPE_SIZE_STRING + TYPE_SIZE_DOUBLE + TYPE_SIZE_LONG + TYPE_SIZE_DOUBLE + TYPE_SIZE_DOUBLE;
	public static final Class<?>[] TYPES = {
>>>>>>> 22ea6b7e
		String.class, // applicationName
		double.class, // value
		long.class, // timestamp
		double.class, // forecast
		double.class, // score
	};

	private static final long serialVersionUID = 7325786584057491433L;

<<<<<<< HEAD
	/**
	 * Name of the application.
	 */
=======
>>>>>>> 22ea6b7e
	protected final String applicationName;

	/**
	 * Latency of the application.
	 */
	protected final double value;

	/**
	 * Timestamp of the record.
	 */
	protected final long timestamp;

	/**
	 * Forecast value.
	 */
	protected final double forecast;

	/**
	 * Anomaly score.
	 */
	protected final double score;

	public StorableDetectionResult(final String app, final double val, final long timest, final double fore, final double sc) {
		this.applicationName = app;
		this.value = val;
		this.timestamp = timest;
		this.forecast = fore;
		this.score = sc;
	}

<<<<<<< HEAD
	/**
	 * Creates an Instance of this class based on a single object array.
	 * 
	 * @param values
	 *            Object array containing the application name, value, timestamp, forecast and anomaly score.
	 */
	public StorableDetectionResult(final Object[] values) { // NOPMD
=======
	public StorableDetectionResult(final ByteBuffer buffer, final IRegistry<String> stringRegistry) throws BufferUnderflowException {
		this.applicationName = stringRegistry.get(buffer.getInt());
		this.value = buffer.getDouble();
		this.timestamp = buffer.getLong();
		this.forecast = buffer.getDouble();
		this.score = buffer.getDouble();
	}

	public StorableDetectionResult(final Object[] values) { // NOPMD (direct store of values)
>>>>>>> 22ea6b7e
		AbstractMonitoringRecord.checkArray(values, StorableDetectionResult.TYPES);

		this.applicationName = (String) values[0];
		this.value = (Double) values[1];
		this.timestamp = (Long) values[2];
		this.forecast = (Double) values[3];
		this.score = (Double) values[4];
	}

	/**
	 * {@inheritDoc}
	 */
	@Override
	public Class<?>[] getValueTypes() {
		return StorableDetectionResult.TYPES.clone();
	}

	/**
	 * {@inheritDoc}
	 * 
	 * @deprecated This record uses the {@link kieker.common.record.IMonitoringRecord.Factory} mechanism. Hence, this method is not implemented.
	 */
	@Override
	@Deprecated
	public void initFromArray(final Object[] arg0) {
		throw new UnsupportedOperationException();
	}

	/**
	 * {@inheritDoc}
	 */
	@Override
	public Object[] toArray() {
		return new Object[] { this.applicationName, this.value, this.timestamp, this.forecast, this.score };
	}

	public String getApplication() {
		return this.applicationName;
	}

	public long getTimestamp() {
		return this.timestamp;
	}

	public double getValue() {
		return this.value;
	}

	public double getForecast() {
		return this.forecast;
	}

	public double getScore() {
		return this.score;
	}

<<<<<<< HEAD
	/**
	 * Serializes the object.
	 * 
	 * @param buffer
	 *            buffer
	 * @param stringRegistry
	 *            stringRegistry
	 * @throws BufferOverflowException
	 *             bufferOverflowException
	 */
=======
	@Override
>>>>>>> 22ea6b7e
	public void writeBytes(final ByteBuffer buffer, final IRegistry<String> stringRegistry) throws BufferOverflowException {
		buffer.putInt(stringRegistry.get(this.getApplication()));
		buffer.putDouble(this.getValue());
		buffer.putLong(this.timestamp);
		buffer.putDouble(this.getForecast());
		buffer.putDouble(this.getScore());
	}

	/**
	 * {@inheritDoc}
	 * 
	 * @deprecated This record uses the {@link kieker.common.record.IMonitoringRecord.BinaryFactory} mechanism. Hence, this method is not implemented.
	 */
<<<<<<< HEAD
=======
	@Override
>>>>>>> 22ea6b7e
	@Deprecated
	public void initFromBytes(final ByteBuffer buffer, final IRegistry<String> stringRegistry) throws BufferUnderflowException {
		throw new UnsupportedOperationException();
	}

	@Override
	public int getSize() {
		return SIZE;
	}
}<|MERGE_RESOLUTION|>--- conflicted
+++ resolved
@@ -35,20 +35,8 @@
  */
 public class StorableDetectionResult extends AbstractMonitoringRecord implements IMonitoringRecord.Factory, IMonitoringRecord.BinaryFactory {
 
-<<<<<<< HEAD
-	/**
-	 * Size of the serialized object.
-	 */
-	public static final int SIZE = 36;
-
-	/**
-	 * Types used in this class (used for serialization purposes).
-	 */
-	private static final Class<?>[] TYPES = {
-=======
 	public static final int SIZE = TYPE_SIZE_STRING + TYPE_SIZE_DOUBLE + TYPE_SIZE_LONG + TYPE_SIZE_DOUBLE + TYPE_SIZE_DOUBLE;
 	public static final Class<?>[] TYPES = {
->>>>>>> 22ea6b7e
 		String.class, // applicationName
 		double.class, // value
 		long.class, // timestamp
@@ -58,12 +46,9 @@
 
 	private static final long serialVersionUID = 7325786584057491433L;
 
-<<<<<<< HEAD
 	/**
 	 * Name of the application.
 	 */
-=======
->>>>>>> 22ea6b7e
 	protected final String applicationName;
 
 	/**
@@ -94,15 +79,12 @@
 		this.score = sc;
 	}
 
-<<<<<<< HEAD
 	/**
 	 * Creates an Instance of this class based on a single object array.
 	 * 
 	 * @param values
 	 *            Object array containing the application name, value, timestamp, forecast and anomaly score.
 	 */
-	public StorableDetectionResult(final Object[] values) { // NOPMD
-=======
 	public StorableDetectionResult(final ByteBuffer buffer, final IRegistry<String> stringRegistry) throws BufferUnderflowException {
 		this.applicationName = stringRegistry.get(buffer.getInt());
 		this.value = buffer.getDouble();
@@ -112,7 +94,6 @@
 	}
 
 	public StorableDetectionResult(final Object[] values) { // NOPMD (direct store of values)
->>>>>>> 22ea6b7e
 		AbstractMonitoringRecord.checkArray(values, StorableDetectionResult.TYPES);
 
 		this.applicationName = (String) values[0];
@@ -169,20 +150,7 @@
 		return this.score;
 	}
 
-<<<<<<< HEAD
-	/**
-	 * Serializes the object.
-	 * 
-	 * @param buffer
-	 *            buffer
-	 * @param stringRegistry
-	 *            stringRegistry
-	 * @throws BufferOverflowException
-	 *             bufferOverflowException
-	 */
-=======
 	@Override
->>>>>>> 22ea6b7e
 	public void writeBytes(final ByteBuffer buffer, final IRegistry<String> stringRegistry) throws BufferOverflowException {
 		buffer.putInt(stringRegistry.get(this.getApplication()));
 		buffer.putDouble(this.getValue());
@@ -196,10 +164,7 @@
 	 * 
 	 * @deprecated This record uses the {@link kieker.common.record.IMonitoringRecord.BinaryFactory} mechanism. Hence, this method is not implemented.
 	 */
-<<<<<<< HEAD
-=======
 	@Override
->>>>>>> 22ea6b7e
 	@Deprecated
 	public void initFromBytes(final ByteBuffer buffer, final IRegistry<String> stringRegistry) throws BufferUnderflowException {
 		throw new UnsupportedOperationException();
