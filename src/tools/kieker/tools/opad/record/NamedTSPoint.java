--- conflicted
+++ resolved
@@ -26,29 +26,12 @@
 
 /**
  * @author Tillmann Carlos Bielefeld
-<<<<<<< HEAD
  * @since 1.10
-=======
- * 
- * @since 1.9
->>>>>>> 22ea6b7e
  */
 public class NamedTSPoint extends AbstractMonitoringRecord implements IMonitoringRecord.Factory, INamedElement, IDoubleValue, IMonitoringRecord.BinaryFactory {
 
-<<<<<<< HEAD
-	/**
-	 * Size is set = 20 by Bielefeld.
-	 */
-	public static final int SIZE = 20;
-
-	/**
-	 * class by Bielefeld.
-	 */
-	private static final Class<?>[] TYPES = {
-=======
 	public static final int SIZE = TYPE_SIZE_LONG + TYPE_SIZE_DOUBLE + TYPE_SIZE_STRING;
 	public static final Class<?>[] TYPES = {
->>>>>>> 22ea6b7e
 		long.class, // timestamp
 		double.class, // value
 		String.class, // name
@@ -75,29 +58,6 @@
 		this.name = name;
 	}
 
-<<<<<<< HEAD
-	/**
-	 * Constructor for deserialization purposes taking an array of object.
-	 * 
-	 * @param values
-	 *            array of parameters as object array
-	 */
-	public NamedTSPoint(final Object[] values) {
-		final Object[] localValue = values.clone();
-		AbstractMonitoringRecord.checkArray(localValue, NamedTSPoint.TYPES);
-
-		this.timestamp = (Long) localValue[0];
-		this.value = (Double) localValue[1];
-		this.name = (String) localValue[2];
-	}
-
-	/**
-	 * 
-	 * @return empty object array
-	 */
-	public Object[] toArray() {
-		return new Object[] {};
-=======
 	public NamedTSPoint(final ByteBuffer buffer, final IRegistry<String> stringRegistry) throws BufferUnderflowException {
 		this.timestamp = buffer.getLong();
 		this.value = buffer.getDouble();
@@ -116,7 +76,6 @@
 	@Override
 	public Object[] toArray() {
 		return new Object[] { this.getTimestamp(), this.getValue(), this.getName(), };
->>>>>>> 22ea6b7e
 	}
 
 	@Override
@@ -125,38 +84,9 @@
 		throw new UnsupportedOperationException();
 	}
 
-<<<<<<< HEAD
-	/**
-	 * @param buffer
-	 *            buffer
-	 * @param stringRegistry
-	 *            outputString
-	 * @throws BufferOverflowException
-	 *             exception
-	 */
-	public void writeBytes(final ByteBuffer buffer, final IRegistry<String> stringRegistry) throws BufferOverflowException {
-		buffer.putLong(this.getTimestamp());
-		buffer.putDouble(this.getValue());
-		buffer.putInt(stringRegistry.get(this.getName()));
-	}
-
-	/**
-	 * {@inheritDoc}
-	 * 
-	 * @deprecated This record uses the {@link kieker.common.record.IMonitoringRecord.BinaryFactory} mechanism. Hence, this method is not implemented.
-	 */
-	@Deprecated
-	public void initFromBytes(final ByteBuffer buffer, final IRegistry<String> stringRegistry) throws BufferUnderflowException {
-		throw new UnsupportedOperationException();
-	}
-
-	public Class<?>[] getValueTypes() {
-		return TYPES.clone();
-=======
 	@Override
 	public Class<?>[] getValueTypes() {
 		return TYPES; // NOPMD
->>>>>>> 22ea6b7e
 	}
 
 	public long getTimestamp() {
@@ -173,8 +103,6 @@
 		return this.value;
 	}
 
-<<<<<<< HEAD
-=======
 	@Override
 	public void writeBytes(final ByteBuffer buffer, final IRegistry<String> stringRegistry) throws BufferOverflowException {
 		buffer.putLong(this.getTimestamp());
@@ -194,7 +122,6 @@
 	}
 
 	@Override
->>>>>>> 22ea6b7e
 	public int getSize() {
 		return SIZE;
 	}
