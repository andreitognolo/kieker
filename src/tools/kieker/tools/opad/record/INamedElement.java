--- conflicted
+++ resolved
@@ -20,19 +20,14 @@
  * @author Tillmann Carlos Bielefeld
  * @since 1.10
  * 
- * @since 1.9
  */
 public interface INamedElement {
 
 	/**
-<<<<<<< HEAD
 	 * Returns the name of the element.
 	 * 
 	 * @since 1.10
 	 * @return name of the element
-=======
-	 * @since 1.9
->>>>>>> 22ea6b7e
 	 */
 	public String getName();
 
