--- conflicted
+++ resolved
@@ -36,8 +36,6 @@
  * 
  * @author Tom Frotscher
  * @since 1.10
- * 
- * @since 1.9
  */
 @Plugin(name = "Variate TimeSeriesPoint Aggregator", outputPorts = {
 	@OutputPort(eventTypes = { NamedDoubleTimeSeriesPoint.class }, name = TimeSeriesPointAggregatorFilter.OUTPUT_PORT_NAME_AGGREGATED_TSPOINT),
@@ -52,15 +50,12 @@
 	public static final String INPUT_PORT_NAME_TSPOINT = "tspoint";
 	public static final String OUTPUT_PORT_NAME_AGGREGATED_TSPOINT = "aggregatedTSPoint";
 
-<<<<<<< HEAD
 	/**
 	 * The name of the output port delivering the aggregated window.
 	 */
 	public static final String OUTPUT_PORT_NAME_AGGREGATION_WINDOW = "aggregationWindow";
 
 	/** The name of the property determining the aggregation method. */
-=======
->>>>>>> 22ea6b7e
 	public static final String CONFIG_PROPERTY_NAME_AGGREGATION_METHOD = "aggregationMethod";
 	public static final String CONFIG_PROPERTY_NAME_AGGREGATION_SPAN = "aggregationSpan";
 	public static final String CONFIG_PROPERTY_NAME_AGGREGATION_TIMEUNIT = "timeUnit";
@@ -68,17 +63,11 @@
 	/** Saves the variables and the measurements, that are needed to calculate the intervals and the result for the aggregations per application. */
 	private final ConcurrentHashMap<String, AggregationVariableSet> aggregationVariables;
 
-<<<<<<< HEAD
 	private final long aggregationSpan; // default from annotation used
 	private final TimeUnit timeunit; // default from annotation used
 	private final AggregationMethod aggregationMethod; // default from annotation used
 
 	private AggregationWindow recentWindow = new AggregationWindow(0L, 0L);
-=======
-	private final long aggregationSpan;
-	private final TimeUnit timeunit;
-	private final AggregationMethod aggregationMethod;
->>>>>>> 22ea6b7e
 
 	public TimeSeriesPointAggregatorFilter(final Configuration configuration, final IProjectContext projectContext) {
 		super(configuration, projectContext);
@@ -91,11 +80,7 @@
 		try {
 			configTimeUnit = TimeUnit.valueOf(configTimeunitProperty);
 		} catch (final IllegalArgumentException ex) {
-<<<<<<< HEAD
 			this.log.warn(configTimeunitProperty + " is no valid TimeUnit! Using inherited value of " + configTimeUnit.name() + " instead.");
-=======
-			configTimeunit = TimeUnit.MILLISECONDS;
->>>>>>> 22ea6b7e
 		}
 		this.timeunit = configTimeUnit;
 
@@ -104,14 +89,8 @@
 		try {
 			configAggregationMethod = AggregationMethod.valueOf(configuration.getStringProperty(CONFIG_PROPERTY_NAME_AGGREGATION_METHOD));
 		} catch (final IllegalArgumentException ex) {
-<<<<<<< HEAD
 			configAggregationMethod = AggregationMethod.valueOf("MEAN");
 		}
-=======
-			configAggregationMethod = AggregationMethod.MEAN;
-		}
-
->>>>>>> 22ea6b7e
 		this.aggregationMethod = configAggregationMethod;
 
 		// Determine aggregation span
@@ -175,12 +154,8 @@
 				if (numIntervalsElapsed > 1) {
 					for (int i = 1; i < numIntervalsElapsed; i++) {
 						super.deliver(OUTPUT_PORT_NAME_AGGREGATED_TSPOINT, new NamedDoubleTimeSeriesPoint(variables.getLastTimestampInCurrentInterval()
-<<<<<<< HEAD
 								+ (i * this.aggregationSpan), Double.NaN, // Note: Count filter should use 0.0
 								appname));
-=======
-								+ (i * this.aggregationSpan), 0.0, appname));
->>>>>>> 22ea6b7e
 					}
 				}
 
@@ -193,20 +168,15 @@
 
 	}
 
-<<<<<<< HEAD
 	private void calculateAndDeliverAggregationValue(final AggregationVariableSet variables) {
 		final double aggregationValue;
 		final NamedDoubleTimeSeriesPoint tsPoint;
-=======
-	private void calculateAggregationValue(final AggregationVariableSet variables) {
->>>>>>> 22ea6b7e
 		synchronized (this) {
 			final int listSize = variables.getAggregationList().size();
 			final double[] a = new double[listSize];
 			for (int i = 0; i < listSize; i++) {
 				a[i] = variables.getAggregationList().get(i).getValue();
 			}
-<<<<<<< HEAD
 			aggregationValue = this.aggregationMethod.getAggregationValue(a);
 			tsPoint = new NamedDoubleTimeSeriesPoint(variables.getLastTimestampInCurrentInterval(),
 					aggregationValue,
@@ -215,14 +185,6 @@
 
 		}
 		super.deliver(OUTPUT_PORT_NAME_AGGREGATED_TSPOINT, tsPoint);
-=======
-			final double aggregationValue = this.aggregationMethod.getAggregationValue(a);
-			super.deliver(OUTPUT_PORT_NAME_AGGREGATED_TSPOINT, new NamedDoubleTimeSeriesPoint(variables.getLastTimestampInCurrentInterval(),
-					aggregationValue,
-					variables.getAggregationList().get(0).getName()));
-			variables.getAggregationList().clear();
-		}
->>>>>>> 22ea6b7e
 	}
 
 	/**
