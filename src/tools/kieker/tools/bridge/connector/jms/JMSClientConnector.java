/***************************************************************************
 * Copyright 2013 Kieker Project (http://kieker-monitoring.net)
 *
 * Licensed under the Apache License, Version 2.0 (the "License");
 * you may not use this file except in compliance with the License.
 * You may obtain a copy of the License at
 *
 *     http://www.apache.org/licenses/LICENSE-2.0
 *
 * Unless required by applicable law or agreed to in writing, software
 * distributed under the License is distributed on an "AS IS" BASIS,
 * WITHOUT WARRANTIES OR CONDITIONS OF ANY KIND, either express or implied.
 * See the License for the specific language governing permissions and
 * limitations under the License.
 ***************************************************************************/

package kieker.tools.bridge.connector.jms;

import java.net.URI;
<<<<<<< HEAD
import java.util.HashMap;
import java.util.Map;
=======
import java.net.URISyntaxException;
>>>>>>> 3f53cc15
import java.util.concurrent.ConcurrentMap;

import javax.jms.Connection;
import javax.jms.ConnectionFactory;
import javax.jms.Destination;
import javax.jms.JMSException;
import javax.jms.MessageConsumer;
import javax.jms.Session;

import org.apache.activemq.ActiveMQConnectionFactory;

<<<<<<< HEAD
import kieker.common.exception.MonitoringRecordException;
import kieker.common.record.IMonitoringRecord;
import kieker.common.record.IRecord;
import kieker.common.record.LookupEntity;
import kieker.common.record.MonitoringRecordFactory;
import kieker.common.record.control.StringMapRecord;
=======
import kieker.common.configuration.Configuration;
import kieker.common.record.IMonitoringRecord;
import kieker.tools.bridge.LookupEntity;
import kieker.tools.bridge.connector.AbstractConnector;
>>>>>>> 3f53cc15
import kieker.tools.bridge.connector.ConnectorDataTransmissionException;
import kieker.tools.bridge.connector.ConnectorEndOfDataException;
import kieker.tools.bridge.connector.ConnectorProperty;

/**
 * Implements a connector for JMS which supports text and binary messages.
 * 
 * @author Reiner Jung
 * 
 * @since 1.8
 */
@ConnectorProperty(cmdName = "jms-client", name = "JMS Client Connector", description = "JMS Client to receive records from a JMS queue.")
public class JMSClientConnector extends AbstractConnector {

<<<<<<< HEAD
	private static final String KIEKER_DATA_BRIDGE_READ_QUEUE = "kieker.tools.bridge";
=======
	/** Property name for the configuration user name property. */
	public static final String USERNAME = JMSClientConnector.class.getCanonicalName() + ".username";
	/** Property name for the configuration password property. */
	public static final String PASSWORD = JMSClientConnector.class.getCanonicalName() + ".password";
	/** Property name for the configuration service URI property. */
	public static final String URI = JMSClientConnector.class.getCanonicalName() + ".uri";
	/** Default KDB queue name. */
	public static final String KIEKER_DATA_BRIDGE_READ_QUEUE = "kieker.tools.bridge";

	private static final int BUF_LEN = 65536;
>>>>>>> 3f53cc15

	private final String username;
	private final String password;
	private final String uri;

	private MessageConsumer consumer;
<<<<<<< HEAD
	private Map<Integer, LookupEntity> lookupEntityMap;
	/** normal hashmap is sufficient, as TCPClientConnector is not multi-threaded */
	private final Map<Integer, String> stringMap = new HashMap<Integer, String>();
	private final byte[] buffer = new byte[MonitoringRecordFactory.MAX_BUFFER_SIZE];
=======
	private final byte[] buffer = new byte[BUF_LEN];
>>>>>>> 3f53cc15
	private Connection connection;

	/**
	 * Create a JMSClientConnector.
	 * 
	 * @param configuration
	 *            Kieker configuration including setup for connectors
	 * 
	 * @param lookupEntityMap
	 *            IMonitoringRecord constructor and TYPES-array to id map
	 * @throws ConnectorDataTransmissionException
	 */
	public JMSClientConnector(final Configuration configuration, final ConcurrentMap<Integer, LookupEntity> lookupEntityMap) {
		super(configuration, lookupEntityMap);
		this.username = this.configuration.getStringProperty(JMSClientConnector.USERNAME);
		this.password = this.configuration.getStringProperty(JMSClientConnector.PASSWORD);
		this.uri = this.configuration.getStringProperty(JMSClientConnector.URI);
	}

	/**
	 * Initialize the JMS connection to read from a JMS queue.
	 * 
	 * @throws ConnectorDataTransmissionException
	 *             if any JMSException occurs
	 */
	public void initialize() throws ConnectorDataTransmissionException {
<<<<<<< HEAD

=======
>>>>>>> 3f53cc15
		try {
			// setup value lookup
			this.lookupEntityMap = ServiceConnectorFactory.createLookupEntityMap(this.recordMap);
			// setup connection
			ConnectionFactory factory;
			if ((this.username != null) && (this.password != null)) {
				factory = new ActiveMQConnectionFactory(this.username, this.password, new URI(this.uri));
			} else {
				factory = new ActiveMQConnectionFactory(new URI(this.uri));
			}
			this.connection = factory.createConnection();

			final Session session = this.connection.createSession(false, Session.AUTO_ACKNOWLEDGE);
			final Destination destination = session.createQueue(KIEKER_DATA_BRIDGE_READ_QUEUE);
			this.consumer = session.createConsumer(destination);

			this.connection.start();
		} catch (final JMSException e) {
			throw new ConnectorDataTransmissionException(e.getMessage(), e);
<<<<<<< HEAD
		} catch (final MonitoringRecordException e) {
			throw new ConnectorDataTransmissionException("Record creatoin failed.", e);
=======
		} catch (final URISyntaxException e) {
			throw new ConnectorDataTransmissionException("URI for queue.", e);
>>>>>>> 3f53cc15
		}
	}

	/**
	 * Close the JMS connection.
	 * 
	 * @throws ConnectorDataTransmissionException
	 *             if any JMSException occurs
	 */
	public void close() throws ConnectorDataTransmissionException {
		try {
			this.connection.stop();
		} catch (final JMSException e) {
			throw new ConnectorDataTransmissionException(e.getMessage(), e);
		}
	}

	/**
	 * Fetch a text or binary message from the JMS queue and use the correct deserializer for the received message.
	 * 
	 * @return One new IMonitoringRecord
	 * 
	 * @throws ConnectorDataTransmissionException
	 *             if the message type is neither binary nor text, or if a JMSException occurs
	 * @throws ConnectorEndOfDataException
	 *             if the received message is null indicating that the consumer is closed
	 */
	public IMonitoringRecord deserializeNextRecord() throws ConnectorDataTransmissionException, ConnectorEndOfDataException {
		final IRecord record = MonitoringRecordFactory.derserializeRecordFromJMS(this.consumer, this.buffer, this.lookupEntityMap, this.stringMap);
		if (record instanceof IMonitoringRecord) {
			return (IMonitoringRecord) record;
		} else {
			if (record instanceof StringMapRecord) {
				this.stringMap.put(((StringMapRecord) record).getKey(), ((StringMapRecord) record).getString());
			}
			return this.deserializeNextRecord();
		}
	}

}<|MERGE_RESOLUTION|>--- conflicted
+++ resolved
@@ -17,12 +17,9 @@
 package kieker.tools.bridge.connector.jms;
 
 import java.net.URI;
-<<<<<<< HEAD
+import java.net.URISyntaxException;
 import java.util.HashMap;
 import java.util.Map;
-=======
-import java.net.URISyntaxException;
->>>>>>> 3f53cc15
 import java.util.concurrent.ConcurrentMap;
 
 import javax.jms.Connection;
@@ -34,19 +31,13 @@
 
 import org.apache.activemq.ActiveMQConnectionFactory;
 
-<<<<<<< HEAD
-import kieker.common.exception.MonitoringRecordException;
+import kieker.common.configuration.Configuration;
 import kieker.common.record.IMonitoringRecord;
 import kieker.common.record.IRecord;
 import kieker.common.record.LookupEntity;
 import kieker.common.record.MonitoringRecordFactory;
 import kieker.common.record.control.StringMapRecord;
-=======
-import kieker.common.configuration.Configuration;
-import kieker.common.record.IMonitoringRecord;
-import kieker.tools.bridge.LookupEntity;
 import kieker.tools.bridge.connector.AbstractConnector;
->>>>>>> 3f53cc15
 import kieker.tools.bridge.connector.ConnectorDataTransmissionException;
 import kieker.tools.bridge.connector.ConnectorEndOfDataException;
 import kieker.tools.bridge.connector.ConnectorProperty;
@@ -61,9 +52,6 @@
 @ConnectorProperty(cmdName = "jms-client", name = "JMS Client Connector", description = "JMS Client to receive records from a JMS queue.")
 public class JMSClientConnector extends AbstractConnector {
 
-<<<<<<< HEAD
-	private static final String KIEKER_DATA_BRIDGE_READ_QUEUE = "kieker.tools.bridge";
-=======
 	/** Property name for the configuration user name property. */
 	public static final String USERNAME = JMSClientConnector.class.getCanonicalName() + ".username";
 	/** Property name for the configuration password property. */
@@ -73,22 +61,17 @@
 	/** Default KDB queue name. */
 	public static final String KIEKER_DATA_BRIDGE_READ_QUEUE = "kieker.tools.bridge";
 
-	private static final int BUF_LEN = 65536;
->>>>>>> 3f53cc15
-
 	private final String username;
 	private final String password;
 	private final String uri;
 
 	private MessageConsumer consumer;
-<<<<<<< HEAD
+
 	private Map<Integer, LookupEntity> lookupEntityMap;
 	/** normal hashmap is sufficient, as TCPClientConnector is not multi-threaded */
 	private final Map<Integer, String> stringMap = new HashMap<Integer, String>();
 	private final byte[] buffer = new byte[MonitoringRecordFactory.MAX_BUFFER_SIZE];
-=======
-	private final byte[] buffer = new byte[BUF_LEN];
->>>>>>> 3f53cc15
+
 	private Connection connection;
 
 	/**
@@ -115,13 +98,7 @@
 	 *             if any JMSException occurs
 	 */
 	public void initialize() throws ConnectorDataTransmissionException {
-<<<<<<< HEAD
-
-=======
->>>>>>> 3f53cc15
 		try {
-			// setup value lookup
-			this.lookupEntityMap = ServiceConnectorFactory.createLookupEntityMap(this.recordMap);
 			// setup connection
 			ConnectionFactory factory;
 			if ((this.username != null) && (this.password != null)) {
@@ -138,13 +115,8 @@
 			this.connection.start();
 		} catch (final JMSException e) {
 			throw new ConnectorDataTransmissionException(e.getMessage(), e);
-<<<<<<< HEAD
-		} catch (final MonitoringRecordException e) {
-			throw new ConnectorDataTransmissionException("Record creatoin failed.", e);
-=======
 		} catch (final URISyntaxException e) {
 			throw new ConnectorDataTransmissionException("URI for queue.", e);
->>>>>>> 3f53cc15
 		}
 	}
 
