--- conflicted
+++ resolved
@@ -25,11 +25,7 @@
 /**
  * 
  * @author Tom Frotscher
-<<<<<<< HEAD
  * @since 1.10
-=======
- * @since 1.9
->>>>>>> 22ea6b7e
  * 
  */
 public class AggregationVariableSet {
