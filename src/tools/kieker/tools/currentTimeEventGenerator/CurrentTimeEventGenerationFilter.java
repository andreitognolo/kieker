/***************************************************************************
 * Copyright 2012 Kieker Project (http://kieker-monitoring.net)
 *
 * Licensed under the Apache License, Version 2.0 (the "License");
 * you may not use this file except in compliance with the License.
 * You may obtain a copy of the License at
 *
 *     http://www.apache.org/licenses/LICENSE-2.0
 *
 * Unless required by applicable law or agreed to in writing, software
 * distributed under the License is distributed on an "AS IS" BASIS,
 * WITHOUT WARRANTIES OR CONDITIONS OF ANY KIND, either express or implied.
 * See the License for the specific language governing permissions and
 * limitations under the License.
 ***************************************************************************/

package kieker.tools.currentTimeEventGenerator;

import kieker.analysis.plugin.annotation.InputPort;
import kieker.analysis.plugin.annotation.OutputPort;
import kieker.analysis.plugin.annotation.Plugin;
import kieker.analysis.plugin.annotation.Property;
import kieker.analysis.plugin.filter.AbstractFilterPlugin;
import kieker.common.configuration.Configuration;
import kieker.common.logging.Log;
import kieker.common.logging.LogFactory;
import kieker.common.record.IMonitoringRecord;
import kieker.common.record.misc.TimestampRecord;

/**
 * Generates time events with a given resolution based on the timestamps of
 * incoming {@link kieker.common.record.IMonitoringRecord}s.
 * 
 * <ol>
 * <li>The first record received via {@link #inputTimestamp(Long)} immediately leads to a new {@link TimestampEvent} with the given timestamp.</li>
 * <li>The timestamp of the first record is stored as {@link #firstTimestamp} and future events are generated at {@link #firstTimestamp} + i *
 * {@link #timerResolution}.</li>
 * <li>Future {@link kieker.common.record.IMonitoringRecord} may lead to future {@link TimestampRecord} as follows:
 * <ol>
 * <li>A newly incoming {@link kieker.common.record.IMonitoringRecord} with logging timestamp {@literal tstamp} leads to the new timer events satisfying
 * {@link #firstTimestamp} + i * {@link #timerResolution} {@literal <} {@literal tstamp}.</li>
 * </ol>
 * </li>
 * </ol>
 * 
 * 
 * It is guaranteed that the generated timestamps are in ascending order.
 * 
 * @author Andre van Hoorn
 * 
 */
<<<<<<< HEAD
@Plugin(outputPorts =
		@OutputPort(name = CurrentTimeEventGenerationFilter.OUTPUT_PORT_NAME_CURRENT_TIME, eventTypes = { TimestampRecord.class }, description = "Provides current time events"))
public class CurrentTimeEventGenerationFilter extends AbstractFilterPlugin<Configuration> {
=======
@Plugin(description = "Generates time events with a given resolution based on the timestamps of incoming IMonitoringRecords",
		outputPorts = {
			@OutputPort(name = CurrentTimeEventGenerationFilter.OUTPUT_PORT_NAME_CURRENT_TIME_RECORD, eventTypes = { TimestampRecord.class }, description = "Provides current time events"),
			@OutputPort(name = CurrentTimeEventGenerationFilter.OUTPUT_PORT_NAME_CURRENT_TIME_VALUE, eventTypes = { Long.class }, description = "Provides current time values")
		},
		configuration = {
			@Property(name = CurrentTimeEventGenerationFilter.CONFIG_PROPERTY_NAME_TIME_RESOLUTION, defaultValue = "1000")
		})
public class CurrentTimeEventGenerationFilter extends AbstractFilterPlugin {
>>>>>>> b9a85639
	public static final String INPUT_PORT_NAME_NEW_TIMESTAMP = "inputNewTimestamp";
	public static final String INPUT_PORT_NAME_NEW_RECORD = "inputNewRecord";

	public static final String OUTPUT_PORT_NAME_CURRENT_TIME_RECORD = "currentTimeRecord";
	public static final String OUTPUT_PORT_NAME_CURRENT_TIME_VALUE = "currentTimeValue";

	public static final String CONFIG_PROPERTY_NAME_TIME_RESOLUTION = "timeResolution";

	private static final Log LOG = LogFactory.getLog(CurrentTimeEventGenerationFilter.class);

	/**
	 * Timestamp of the record that was received first. Notice, that this is not
	 * necessarily the lowest timestamp.
	 */
	private volatile long firstTimestamp = -1;

	/**
	 * Maximum timestamp received so far.
	 */
	private volatile long maxTimestamp = -1;

	/**
	 * The timestamp of the most recent timer event.
	 */
	private volatile long mostRecentEventFired = -1;

	private final long timerResolution;

	/**
	 * Creates an event generator which generates time events with the given
	 * resolution in nanoseconds via the output port {@link #OUTPUT_PORT_NAME_CURRENT_TIME_RECORD}.
	 * 
	 * @param configuration
	 *            The configuration to be used for this plugin.
	 */
	public CurrentTimeEventGenerationFilter(final Configuration configuration) {
		super(configuration);
		this.timerResolution = configuration.getLongProperty(CONFIG_PROPERTY_NAME_TIME_RESOLUTION);
	}

	@InputPort(name = INPUT_PORT_NAME_NEW_RECORD, eventTypes = { IMonitoringRecord.class },
			description = "Receives a new timestamp and extracts the logging timestamp as a time event")
	public void inputRecord(final IMonitoringRecord record) {
		if (record != null) {
			this.inputTimestamp(record.getLoggingTimestamp());
		}
	}

	/**
	 * Evaluates the given timestamp internal current time which may lead to
	 * newly generated events via {@link #OUTPUT_PORT_NAME_CURRENT_TIME_RECORD}.
	 */
	@InputPort(name = INPUT_PORT_NAME_NEW_TIMESTAMP, description = "Receives a new timestamp as a time event", eventTypes = { Long.class })
	public void inputTimestamp(final Long timestamp) {
		if (timestamp < 0) {
			LOG.warn("Received timestamp value < 0: " + timestamp);
			return;
		}

		if (this.firstTimestamp == -1) {
			/**
			 * Initial record
			 */
			this.maxTimestamp = timestamp;
			this.firstTimestamp = timestamp;
			super.deliver(OUTPUT_PORT_NAME_CURRENT_TIME_RECORD, new TimestampRecord(timestamp));
			super.deliver(OUTPUT_PORT_NAME_CURRENT_TIME_VALUE, timestamp);
			this.mostRecentEventFired = timestamp;
		} else if (timestamp > this.maxTimestamp) {
			this.maxTimestamp = timestamp;
			/**
			 * Fire timer event(s) if required.
			 */
			for (long nextTimerEventAt = this.mostRecentEventFired + this.timerResolution; timestamp >= nextTimerEventAt; nextTimerEventAt = this.mostRecentEventFired
					+ this.timerResolution) {
				super.deliver(OUTPUT_PORT_NAME_CURRENT_TIME_RECORD, new TimestampRecord(nextTimerEventAt));
				super.deliver(OUTPUT_PORT_NAME_CURRENT_TIME_VALUE, nextTimerEventAt);
				this.mostRecentEventFired = nextTimerEventAt;
			}
		}
	}

	public Configuration getCurrentConfiguration() {
		final Configuration configuration = new Configuration();

		configuration.setProperty(CONFIG_PROPERTY_NAME_TIME_RESOLUTION, Long.toString(this.timerResolution));

		return configuration;
	}
}<|MERGE_RESOLUTION|>--- conflicted
+++ resolved
@@ -49,11 +49,6 @@
  * @author Andre van Hoorn
  * 
  */
-<<<<<<< HEAD
-@Plugin(outputPorts =
-		@OutputPort(name = CurrentTimeEventGenerationFilter.OUTPUT_PORT_NAME_CURRENT_TIME, eventTypes = { TimestampRecord.class }, description = "Provides current time events"))
-public class CurrentTimeEventGenerationFilter extends AbstractFilterPlugin<Configuration> {
-=======
 @Plugin(description = "Generates time events with a given resolution based on the timestamps of incoming IMonitoringRecords",
 		outputPorts = {
 			@OutputPort(name = CurrentTimeEventGenerationFilter.OUTPUT_PORT_NAME_CURRENT_TIME_RECORD, eventTypes = { TimestampRecord.class }, description = "Provides current time events"),
@@ -63,7 +58,6 @@
 			@Property(name = CurrentTimeEventGenerationFilter.CONFIG_PROPERTY_NAME_TIME_RESOLUTION, defaultValue = "1000")
 		})
 public class CurrentTimeEventGenerationFilter extends AbstractFilterPlugin {
->>>>>>> b9a85639
 	public static final String INPUT_PORT_NAME_NEW_TIMESTAMP = "inputNewTimestamp";
 	public static final String INPUT_PORT_NAME_NEW_RECORD = "inputNewRecord";
 
