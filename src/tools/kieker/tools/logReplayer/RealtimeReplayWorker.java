/***************************************************************************
 * Copyright 2011 by
 *  + Christian-Albrechts-University of Kiel
 *    + Department of Computer Science
 *      + Software Engineering Group 
 *  and others.
 *
 * Licensed under the Apache License, Version 2.0 (the "License");
 * you may not use this file except in compliance with the License.
 * You may obtain a copy of the License at
 *
 *     http://www.apache.org/licenses/LICENSE-2.0
 *
 * Unless required by applicable law or agreed to in writing, software
 * distributed under the License is distributed on an "AS IS" BASIS,
 * WITHOUT WARRANTIES OR CONDITIONS OF ANY KIND, either express or implied.
 * See the License for the specific language governing permissions and
 * limitations under the License.
 ***************************************************************************/

package kieker.tools.logReplayer;

import kieker.analysis.AnalysisController;
import kieker.analysis.plugin.AbstractAnalysisPlugin;
import kieker.analysis.plugin.annotation.OutputPort;
import kieker.analysis.plugin.annotation.Plugin;
import kieker.common.configuration.Configuration;
import kieker.common.record.IMonitoringRecord;

/**
 * A Runnable to be scheduled via the RealtimeReplayDistributor
 * 
 * @author Robert von Massow
 * 
 */
@Plugin(outputPorts = {
		@OutputPort(name = RealtimeReplayWorker.OUTPUT_PORT_NAME, eventTypes = { IMonitoringRecord.class })
})
public class RealtimeReplayWorker extends AbstractAnalysisPlugin implements Runnable {
	public static final String OUTPUT_PORT_NAME = "defaultOutput";
<<<<<<< HEAD
	// private static final Log LOG = LogFactory.getLog(RealtimeReplayWorker.class);
	private final IMonitoringRecord monRec;
	private final RealtimeReplayDistributor rd;
=======
	private static final Log LOG = LogFactory.getLog(RealtimeReplayWorker.class);
	private IMonitoringRecord monRec;
	private RealtimeReplayDistributor rd;
>>>>>>> 65b3e5f1

	/**
	 * Creates a new instance of this class using the given parameters. Further initialization should be done via the <i>initialize</i>-method.
	 * 
	 * @param configuration
	 *            The configuration object used to configure this instance.
	 */
	public RealtimeReplayWorker(final Configuration configuration) {
		super(configuration);
	}

	public void initialize(final IMonitoringRecord monRec, final RealtimeReplayDistributor rd,
			final AbstractAnalysisPlugin cons,
			final String constInputPortName, final AnalysisController controller) {
		this.monRec = monRec;
		this.rd = rd;

		controller.connect(this, RealtimeReplayWorker.OUTPUT_PORT_NAME, cons, constInputPortName);
	}

	@Override
	public void run() {
		if (this.monRec != null) {
			super.deliver(RealtimeReplayWorker.OUTPUT_PORT_NAME, this.monRec);
			this.rd.decreaseActive();
		}
	}

	@Override
	protected Configuration getDefaultConfiguration() {
		// TODO Default Configuration
		return new Configuration();
	}

	@Override
	public Configuration getCurrentConfiguration() {
		// TODO Current Configuration
		return new Configuration();
	}
}<|MERGE_RESOLUTION|>--- conflicted
+++ resolved
@@ -34,19 +34,13 @@
  * 
  */
 @Plugin(outputPorts = {
-		@OutputPort(name = RealtimeReplayWorker.OUTPUT_PORT_NAME, eventTypes = { IMonitoringRecord.class })
+	@OutputPort(name = RealtimeReplayWorker.OUTPUT_PORT_NAME, eventTypes = { IMonitoringRecord.class })
 })
 public class RealtimeReplayWorker extends AbstractAnalysisPlugin implements Runnable {
 	public static final String OUTPUT_PORT_NAME = "defaultOutput";
-<<<<<<< HEAD
 	// private static final Log LOG = LogFactory.getLog(RealtimeReplayWorker.class);
-	private final IMonitoringRecord monRec;
-	private final RealtimeReplayDistributor rd;
-=======
-	private static final Log LOG = LogFactory.getLog(RealtimeReplayWorker.class);
 	private IMonitoringRecord monRec;
 	private RealtimeReplayDistributor rd;
->>>>>>> 65b3e5f1
 
 	/**
 	 * Creates a new instance of this class using the given parameters. Further initialization should be done via the <i>initialize</i>-method.
