/***************************************************************************
 * Copyright 2011 by
 *  + Christian-Albrechts-University of Kiel
 *    + Department of Computer Science
 *      + Software Engineering Group 
 *  and others.
 *
 * Licensed under the Apache License, Version 2.0 (the "License");
 * you may not use this file except in compliance with the License.
 * You may obtain a copy of the License at
 *
 *     http://www.apache.org/licenses/LICENSE-2.0
 *
 * Unless required by applicable law or agreed to in writing, software
 * distributed under the License is distributed on an "AS IS" BASIS,
 * WITHOUT WARRANTIES OR CONDITIONS OF ANY KIND, either express or implied.
 * See the License for the specific language governing permissions and
 * limitations under the License.
 ***************************************************************************/

package kieker.tools.logReplayer;

import java.util.Arrays;
import java.util.concurrent.CountDownLatch;

import kieker.analysis.AnalysisController;
import kieker.analysis.plugin.AbstractAnalysisPlugin;
import kieker.analysis.plugin.AbstractReaderPlugin;
import kieker.analysis.plugin.annotation.InputPort;
import kieker.analysis.plugin.annotation.OutputPort;
import kieker.analysis.plugin.annotation.Plugin;
import kieker.analysis.reader.filesystem.FSReader;
import kieker.common.configuration.Configuration;
import kieker.common.logging.Log;
import kieker.common.logging.LogFactory;
import kieker.common.record.IMonitoringRecord;

/**
 * @author Andre van Hoorn
 */
@Plugin(outputPorts = {
	@OutputPort(name = FSReaderRealtime.OUTPUT_PORT_NAME, eventTypes = { IMonitoringRecord.class }, description = "Output Port of the FSReaderRealtime")
})
public class FSReaderRealtime extends AbstractReaderPlugin {

	public static final String OUTPUT_PORT_NAME = "defaultOutput";
	private static final Log LOG = LogFactory.getLog(FSReaderRealtime.class);

	public static final String PROP_NAME_NUM_WORKERS = "numWorkers";
	public static final String PROP_NAME_INPUTDIRNAMES = "inputDirs";

	/* manages the life-cycle of the reader and consumers */
	private final AnalysisController analysis = new AnalysisController();
	private RealtimeReplayDistributor rtDistributor = null;
	/** Reader will wait for this latch before read() returns */
	private final CountDownLatch terminationLatch = new CountDownLatch(1);
	private int numWorkers;
	private String[] inputDirs;

	/**
	 * Creates a new instance of this class using the given parameters to
	 * configure the reader.
	 * 
	 * @param configuration
	 *            The configuration used to initialize the whole reader. Keep in
	 *            mind that the configuration should contain the following
	 *            properties:
	 *            <ul>
	 *            <li>The property {@code inputDirNames}, e.g. {@code INPUTDIRECTORY1;...;INPUTDIRECTORYN }
	 *            <li>The property {@code numWorkers}
	 *            </ul>
	 */
	public FSReaderRealtime(final Configuration configuration) {
		super(configuration);
		this.init(configuration);
	}

	public boolean init(final Configuration configuration) {
		this.numWorkers = configuration.getIntProperty(FSReaderRealtime.PROP_NAME_NUM_WORKERS);
		this.inputDirs = configuration.getStringArrayProperty(FSReaderRealtime.PROP_NAME_INPUTDIRNAMES, ";");
		// this.inputDirs = this.inputDirNameListToArray(configuration.getStringProperty(FSReaderRealtime.PROP_NAME_INPUTDIRNAMES));
		this.initInstanceFromArgs(this.inputDirs, this.numWorkers);
		return true;
	}

	// removed and replaced by functions of configuration!
	// private String[] inputDirNameListToArray(final String inputDirNameList) throws IllegalArgumentException {
	// String[] dirNameArray;
	//
	// // parse inputDir property value
	// if ((inputDirNameList == null) || (inputDirNameList.trim().length() == 0)) { // NOPMD (inefficient empty check)
	// // FSReaderRealtime.LOG.error(errorMsg); // no log and throw
	// throw new IllegalArgumentException("Invalid argument value for inputDirNameList:" + inputDirNameList);
	// }
	// try {
	// final StringTokenizer dirNameTokenizer = new StringTokenizer(inputDirNameList, ";");
	// dirNameArray = new String[dirNameTokenizer.countTokens()];
	// for (int i = 0; dirNameTokenizer.hasMoreTokens(); i++) {
	// dirNameArray[i] = dirNameTokenizer.nextToken().trim();
	// }
	// } catch (final Exception exc) { // NOCS // NOPMD
	// throw new IllegalArgumentException("Error parsing list of input directories'" + inputDirNameList + "'", exc);
	// }
	// return dirNameArray;
	// }

	private void initInstanceFromArgs(final String[] inputDirNames, final int numWorkers) throws IllegalArgumentException {
		if ((inputDirNames == null) || (inputDirNames.length <= 0)) {
			throw new IllegalArgumentException("Invalid property value for " + FSReaderRealtime.PROP_NAME_INPUTDIRNAMES + ":" + Arrays.toString(inputDirNames)); // NOCS
																																									// (MultipleStringLiteralsCheck)
		}

		if (numWorkers <= 0) {
			throw new IllegalArgumentException("Invalid property value for " + FSReaderRealtime.PROP_NAME_NUM_WORKERS + ": " + numWorkers); // NOCS
																																			// (MultipleStringLiteralsCheck)
		}

		final Configuration configuration = new Configuration();
		configuration.setProperty(FSReader.CONFIG_INPUTDIRS, Configuration.toProperty(inputDirNames));
		final AbstractReaderPlugin fsReader = new FSReader(configuration);
<<<<<<< HEAD
		final AbstractAnalysisPlugin rtCons = new FSReaderRealtimeCons(this); // TODO: escaping this in constructor!
=======
		final FSReaderRealtimeCons rtCons = new FSReaderRealtimeCons(new Configuration());
		/* Register this instance as the master of the created plugin. */
		rtCons.setMaster(this);
>>>>>>> 65b3e5f1
		this.analysis.registerFilter(rtCons);
		final Configuration rtDistributorConfiguration = new Configuration();
		rtDistributorConfiguration.setProperty(RealtimeReplayDistributor.CONFIG_NUM_WORKERS, Integer.toString(numWorkers));
		this.rtDistributor = new RealtimeReplayDistributor(rtDistributorConfiguration);
		this.rtDistributor.setCons(rtCons);
		this.rtDistributor.setConstInputPortName(FSReaderRealtimeCons.INPUT_PORT);
		this.rtDistributor.setController(this.analysis);
		this.rtDistributor.setTerminationLatch(this.terminationLatch);

		this.analysis.registerReader(fsReader);
		this.analysis.registerFilter(this.rtDistributor);

		this.analysis.connect(fsReader, FSReader.OUTPUT_PORT_NAME, this.rtDistributor, RealtimeReplayDistributor.INPUT_PORT_NAME);
	}

	/**
	 * Replays the monitoring log in real-time and returns after the complete
	 * log was being replayed.
	 */
	@Override
	public boolean read() {
		final boolean success = true;
		try {
			this.analysis.run();
			this.terminationLatch.await();
		} catch (final Exception ex) { // NOCS (catch all) // NOPMD
			FSReaderRealtime.LOG.error("An error occured while reading", ex);
			return false;
		}
		return success;
	}

	@Override
	public void terminate(final boolean error) {
		this.analysis.terminate(error); // forward to analysis controller
	}

	@Override
	protected Configuration getDefaultConfiguration() {
		final Configuration defaultConfiguration = new Configuration();
		defaultConfiguration.setProperty(FSReaderRealtime.PROP_NAME_NUM_WORKERS, "1");
		defaultConfiguration.setProperty(FSReaderRealtime.PROP_NAME_INPUTDIRNAMES, "."); // the current folder as default
		return defaultConfiguration;
	}

	@Override
	public Configuration getCurrentConfiguration() {
		final Configuration configuration = new Configuration();
		configuration.setProperty(FSReaderRealtime.PROP_NAME_NUM_WORKERS, Integer.toString(this.numWorkers));
		configuration.setProperty(FSReaderRealtime.PROP_NAME_INPUTDIRNAMES, Configuration.toProperty(this.inputDirs));
		return configuration;
	}

	/**
	 * Acts as a consumer to the rtDistributor and delegates incoming records to the FSReaderRealtime instance.
	 * 
	 * Do <b>not</b> use this as an outer class. It does not have the necessary constructors and
	 * method-implementations in order to be used as an outer class.
	 */
	@Plugin
	private static class FSReaderRealtimeCons extends AbstractAnalysisPlugin {

		/**
		 * This is the name of the default input port this plugin.
		 */
		public static final String INPUT_PORT = "newMonitoringRecord";
		private FSReaderRealtime master;

		/**
		 * Creates a new instance of this class using the given configuration object.
		 * 
		 * @param configuration
		 *            The configuration object. Currently no information from this object are being used.
		 */
		public FSReaderRealtimeCons(final Configuration configuration) {
			super(configuration);
		}

		/**
		 * Sets the "master" of this object to a new value. The master is the instance of <code>FSReaderRealtime</code> which will receive the data. This method
		 * should be called directly after creation.
		 * 
		 * @param master
		 *            The new master of this plugin.
		 */
		public void setMaster(final FSReaderRealtime master) {
			this.master = master;
		}

		/**
		 * The suppress-warning-tag is only necessary because the method is being used via reflection...
		 * 
		 * @param data
		 */
		@SuppressWarnings("unused")
		@InputPort(name = FSReaderRealtimeCons.INPUT_PORT, eventTypes = { IMonitoringRecord.class })
		public void newMonitoringRecord(final Object data) {
			final IMonitoringRecord record = (IMonitoringRecord) data;
			/* Make sure that the master exists. This is necessary due to the changed constructor. */
			if (this.master == null) {
				FSReaderRealtime.LOG.warn("Plugin doesn't have a valid master-object.");
				return;
			}
			if (!this.master.deliver(FSReaderRealtime.OUTPUT_PORT_NAME, record)) {
				FSReaderRealtime.LOG.error("LogReaderExecutionException");
			}
		}

		@Override
		protected Configuration getDefaultConfiguration() {
			return new Configuration();
		}

		@Override
		public Configuration getCurrentConfiguration() {
			return new Configuration();
		}
	}
}<|MERGE_RESOLUTION|>--- conflicted
+++ resolved
@@ -118,13 +118,9 @@
 		final Configuration configuration = new Configuration();
 		configuration.setProperty(FSReader.CONFIG_INPUTDIRS, Configuration.toProperty(inputDirNames));
 		final AbstractReaderPlugin fsReader = new FSReader(configuration);
-<<<<<<< HEAD
-		final AbstractAnalysisPlugin rtCons = new FSReaderRealtimeCons(this); // TODO: escaping this in constructor!
-=======
 		final FSReaderRealtimeCons rtCons = new FSReaderRealtimeCons(new Configuration());
 		/* Register this instance as the master of the created plugin. */
 		rtCons.setMaster(this);
->>>>>>> 65b3e5f1
 		this.analysis.registerFilter(rtCons);
 		final Configuration rtDistributorConfiguration = new Configuration();
 		rtDistributorConfiguration.setProperty(RealtimeReplayDistributor.CONFIG_NUM_WORKERS, Integer.toString(numWorkers));
