--- conflicted
+++ resolved
@@ -28,12 +28,8 @@
  * @author Andre van Hoorn
  * 
  */
-<<<<<<< HEAD
-public abstract class AbstractTraceIdFilter extends AbstractFilterPlugin<Configuration> {
-=======
 // FIXME: Provide default properties. Abstract in this class might be better?
 public abstract class AbstractTraceIdFilter extends AbstractFilterPlugin {
->>>>>>> b9a85639
 	/**
 	 * List of trace IDs to accept. Set null to accept any ID.
 	 */
