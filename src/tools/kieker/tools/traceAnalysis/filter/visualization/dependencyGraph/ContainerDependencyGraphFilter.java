/***************************************************************************
 * Copyright 2012 Kieker Project (http://kieker-monitoring.net)
 *
 * Licensed under the Apache License, Version 2.0 (the "License");
 * you may not use this file except in compliance with the License.
 * You may obtain a copy of the License at
 *
 *     http://www.apache.org/licenses/LICENSE-2.0
 *
 * Unless required by applicable law or agreed to in writing, software
 * distributed under the License is distributed on an "AS IS" BASIS,
 * WITHOUT WARRANTIES OR CONDITIONS OF ANY KIND, either express or implied.
 * See the License for the specific language governing permissions and
 * limitations under the License.
 ***************************************************************************/

package kieker.tools.traceAnalysis.filter.visualization.dependencyGraph;

import kieker.analysis.plugin.annotation.InputPort;
import kieker.analysis.plugin.annotation.OutputPort;
import kieker.analysis.plugin.annotation.Plugin;
import kieker.analysis.plugin.annotation.Property;
import kieker.analysis.plugin.annotation.RepositoryPort;
import kieker.common.configuration.Configuration;
import kieker.tools.traceAnalysis.Constants;
import kieker.tools.traceAnalysis.filter.AbstractGraphProducingFilter;
import kieker.tools.traceAnalysis.filter.AbstractMessageTraceProcessingFilter;
import kieker.tools.traceAnalysis.filter.AbstractTraceAnalysisFilter;
import kieker.tools.traceAnalysis.filter.visualization.graph.AbstractGraph;
import kieker.tools.traceAnalysis.systemModel.AbstractMessage;
import kieker.tools.traceAnalysis.systemModel.AllocationComponent;
import kieker.tools.traceAnalysis.systemModel.ExecutionContainer;
import kieker.tools.traceAnalysis.systemModel.MessageTrace;
import kieker.tools.traceAnalysis.systemModel.SynchronousReplyMessage;
import kieker.tools.traceAnalysis.systemModel.repository.ExecutionEnvironmentRepository;
import kieker.tools.traceAnalysis.systemModel.repository.SystemModelRepository;

/**
 * Refactored copy from LogAnalysis-legacy tool<br>
 * 
 * This class has exactly one input port named "in". The data which is send to
 * this plugin is not delegated in any way.
 * 
 * @author Andre van Hoorn, Lena St&ouml;ver, Matthias Rohr,
 */
<<<<<<< HEAD
@Plugin(repositoryPorts = @RepositoryPort(name = AbstractTraceAnalysisFilter.REPOSITORY_PORT_NAME_SYSTEM_MODEL, repositoryType = SystemModelRepository.class),
		outputPorts = @OutputPort(name = AbstractGraphProducingFilter.OUTPUT_PORT_NAME_GRAPH, eventTypes = { AbstractGraph.class }))
public class ContainerDependencyGraphFilter extends AbstractDependencyGraphFilter<ExecutionContainer> {

	private static final String CONFIGURATION_NAME = Constants.PLOTCONTAINERDEPGRAPH_COMPONENT_NAME;

	public ContainerDependencyGraphFilter(final Configuration configuration) {
		super(configuration, new ContainerDependencyGraph(ExecutionEnvironmentRepository.ROOT_EXECUTION_CONTAINER));
=======
@Plugin(description = "Uses the incoming data to enrich the connected repository with data for the container dependency graph",
		repositoryPorts = {
			@RepositoryPort(name = AbstractTraceAnalysisFilter.REPOSITORY_PORT_NAME_SYSTEM_MODEL, repositoryType = SystemModelRepository.class)
		},
		configuration = {
			@Property(name = ContainerDependencyGraphFilter.CONFIG_PROPERTY_NAME_DOT_OUTPUT_FILE, defaultValue = ""),
			@Property(name = ContainerDependencyGraphFilter.CONFIG_PROPERTY_NAME_INCLUDE_WEIGHTS, defaultValue = "false"),
			@Property(name = ContainerDependencyGraphFilter.CONFIG_PROPERTY_NAME_INCLUDE_SELF_LOOPS, defaultValue = "false"),
			@Property(name = ContainerDependencyGraphFilter.CONFIG_PROPERTY_NAME_SHORT_LABELS, defaultValue = "false")
		})
public class ContainerDependencyGraphFilter extends AbstractDependencyGraphFilter<ExecutionContainer> {

	public static final String CONFIG_PROPERTY_NAME_DOT_OUTPUT_FILE = "dotOutputFile";
	public static final String CONFIG_PROPERTY_NAME_INCLUDE_WEIGHTS = "includeWeights";
	public static final String CONFIG_PROPERTY_NAME_SHORT_LABELS = "shortLabels";
	public static final String CONFIG_PROPERTY_NAME_INCLUDE_SELF_LOOPS = "includeSelfLoops";

	private static final Log LOG = LogFactory.getLog(ContainerDependencyGraphFilter.class);

	private final String dotOutputFile;
	private final boolean includeWeights;
	private final boolean shortLabels;
	private final boolean includeSelfLoops;

	public ContainerDependencyGraphFilter(final Configuration configuration) {
		// TODO Check type conversion
		super(configuration, new DependencyGraph<ExecutionContainer>(
				ExecutionEnvironmentRepository.ROOT_EXECUTION_CONTAINER.getId(),
				ExecutionEnvironmentRepository.ROOT_EXECUTION_CONTAINER));

		this.dotOutputFile = configuration.getPathProperty(CONFIG_PROPERTY_NAME_DOT_OUTPUT_FILE);
		this.includeWeights = configuration.getBooleanProperty(CONFIG_PROPERTY_NAME_INCLUDE_WEIGHTS);
		this.shortLabels = configuration.getBooleanProperty(CONFIG_PROPERTY_NAME_SHORT_LABELS);
		this.includeSelfLoops = configuration.getBooleanProperty(CONFIG_PROPERTY_NAME_INCLUDE_SELF_LOOPS);
	}

	@Override
	protected void dotEdges(final Collection<DependencyGraphNode<ExecutionContainer>> nodes, final PrintStream ps, final boolean shortLabelsL) {

		final ExecutionContainer rootContainer = ExecutionEnvironmentRepository.ROOT_EXECUTION_CONTAINER;
		final int rootContainerId = rootContainer.getId();
		final StringBuilder strBuild = new StringBuilder();
		for (final DependencyGraphNode<ExecutionContainer> node : nodes) {
			final ExecutionContainer curContainer = node.getEntity();
			final int curContainerId = node.getId();
			strBuild.append(DotFactory.createNode("", this.getNodeId(node), (curContainerId == rootContainerId) ? "$" // NOCS (AvoidInlineConditionalsCheck)
					: AbstractDependencyGraphFilter.STEREOTYPE_EXECUTION_CONTAINER + "\\n" + curContainer.getName(),
					(curContainerId == rootContainerId) ? DotFactory.DOT_SHAPE_NONE : DotFactory.DOT_SHAPE_BOX3D, // NOCS (AvoidInlineConditionalsCheck)
					(curContainerId == rootContainerId) ? null : DotFactory.DOT_STYLE_FILLED, // style // NOPMD (null) // NOCS (AvoidInlineConditionalsCheck)
					null, // framecolor
					(curContainerId == rootContainerId) ? null : DotFactory.DOT_FILLCOLOR_WHITE, // fillcolor // NOPMD (null) // NOCS (AvoidInlineConditionalsCheck)
					null, // fontcolor
					DotFactory.DOT_DEFAULT_FONTSIZE, // fontsize
					null, // imagefilename
					null // misc
					));
			strBuild.append('\n');
		}
		ps.println(strBuild.toString());
	}

	/**
	 * Saves the dependency graph to the dot file if error is not true.
	 * 
	 * @param error
	 */

	@Override
	public void terminate(final boolean error) {
		if (!error) {
			try {
				this.saveToDotFile(new File(this.dotOutputFile).getCanonicalPath(), this.includeWeights, this.shortLabels, this.includeSelfLoops);
			} catch (final IOException ex) {
				LOG.error("IOException while saving to dot file", ex);
			}
		}
	}

	public Configuration getCurrentConfiguration() {
		final Configuration configuration = new Configuration();

		configuration.setProperty(CONFIG_PROPERTY_NAME_DOT_OUTPUT_FILE, this.dotOutputFile);
		configuration.setProperty(CONFIG_PROPERTY_NAME_INCLUDE_WEIGHTS, Boolean.toString(this.includeWeights));
		configuration.setProperty(CONFIG_PROPERTY_NAME_INCLUDE_SELF_LOOPS, Boolean.toString(this.includeSelfLoops));
		configuration.setProperty(CONFIG_PROPERTY_NAME_SHORT_LABELS, Boolean.toString(this.shortLabels));

		return configuration;
>>>>>>> b9a85639
	}

	@Override
	@InputPort(
			name = AbstractMessageTraceProcessingFilter.INPUT_PORT_NAME_MESSAGE_TRACES,
			description = "Receives the message traces to be processed",
			eventTypes = { MessageTrace.class })
	public void inputMessageTraces(final MessageTrace t) {
		for (final AbstractMessage m : t.getSequenceAsVector()) {
			if (m instanceof SynchronousReplyMessage) {
				continue;
			}
			final AllocationComponent senderComponent = m.getSendingExecution().getAllocationComponent();
			final AllocationComponent receiverComponent = m.getReceivingExecution().getAllocationComponent();
			final ExecutionContainer senderContainer = senderComponent.getExecutionContainer();
			final ExecutionContainer receiverContainer = receiverComponent.getExecutionContainer();
			DependencyGraphNode<ExecutionContainer> senderNode = this.getGraph().getNode(senderContainer.getId());
			DependencyGraphNode<ExecutionContainer> receiverNode = this.getGraph().getNode(receiverContainer.getId());

			if (senderNode == null) {
				senderNode = new DependencyGraphNode<ExecutionContainer>(senderContainer.getId(), senderContainer, t);
<<<<<<< HEAD
				this.getGraph().addNode(senderContainer.getId(), senderNode);
			}
			else {
=======
				ContainerDependencyGraphFilter.this.dependencyGraph.addNode(senderContainer.getId(), senderNode);
			} else {
>>>>>>> b9a85639
				senderNode.addOrigin(t);
			}

			if (receiverNode == null) {
				receiverNode = new DependencyGraphNode<ExecutionContainer>(receiverContainer.getId(), receiverContainer, t);
<<<<<<< HEAD
				this.getGraph().addNode(receiverContainer.getId(), receiverNode);
			}
			else {
=======
				ContainerDependencyGraphFilter.this.dependencyGraph.addNode(receiverContainer.getId(), receiverNode);
			} else {
>>>>>>> b9a85639
				receiverNode.addOrigin(t);
			}

			senderNode.addOutgoingDependency(receiverNode, t);
			receiverNode.addIncomingDependency(senderNode, t);
		}
		this.reportSuccess(t.getTraceId());
	}

	@Override
	public String getConfigurationName() {
		return CONFIGURATION_NAME;
	}

}<|MERGE_RESOLUTION|>--- conflicted
+++ resolved
@@ -19,7 +19,6 @@
 import kieker.analysis.plugin.annotation.InputPort;
 import kieker.analysis.plugin.annotation.OutputPort;
 import kieker.analysis.plugin.annotation.Plugin;
-import kieker.analysis.plugin.annotation.Property;
 import kieker.analysis.plugin.annotation.RepositoryPort;
 import kieker.common.configuration.Configuration;
 import kieker.tools.traceAnalysis.Constants;
@@ -43,7 +42,6 @@
  * 
  * @author Andre van Hoorn, Lena St&ouml;ver, Matthias Rohr,
  */
-<<<<<<< HEAD
 @Plugin(repositoryPorts = @RepositoryPort(name = AbstractTraceAnalysisFilter.REPOSITORY_PORT_NAME_SYSTEM_MODEL, repositoryType = SystemModelRepository.class),
 		outputPorts = @OutputPort(name = AbstractGraphProducingFilter.OUTPUT_PORT_NAME_GRAPH, eventTypes = { AbstractGraph.class }))
 public class ContainerDependencyGraphFilter extends AbstractDependencyGraphFilter<ExecutionContainer> {
@@ -52,95 +50,6 @@
 
 	public ContainerDependencyGraphFilter(final Configuration configuration) {
 		super(configuration, new ContainerDependencyGraph(ExecutionEnvironmentRepository.ROOT_EXECUTION_CONTAINER));
-=======
-@Plugin(description = "Uses the incoming data to enrich the connected repository with data for the container dependency graph",
-		repositoryPorts = {
-			@RepositoryPort(name = AbstractTraceAnalysisFilter.REPOSITORY_PORT_NAME_SYSTEM_MODEL, repositoryType = SystemModelRepository.class)
-		},
-		configuration = {
-			@Property(name = ContainerDependencyGraphFilter.CONFIG_PROPERTY_NAME_DOT_OUTPUT_FILE, defaultValue = ""),
-			@Property(name = ContainerDependencyGraphFilter.CONFIG_PROPERTY_NAME_INCLUDE_WEIGHTS, defaultValue = "false"),
-			@Property(name = ContainerDependencyGraphFilter.CONFIG_PROPERTY_NAME_INCLUDE_SELF_LOOPS, defaultValue = "false"),
-			@Property(name = ContainerDependencyGraphFilter.CONFIG_PROPERTY_NAME_SHORT_LABELS, defaultValue = "false")
-		})
-public class ContainerDependencyGraphFilter extends AbstractDependencyGraphFilter<ExecutionContainer> {
-
-	public static final String CONFIG_PROPERTY_NAME_DOT_OUTPUT_FILE = "dotOutputFile";
-	public static final String CONFIG_PROPERTY_NAME_INCLUDE_WEIGHTS = "includeWeights";
-	public static final String CONFIG_PROPERTY_NAME_SHORT_LABELS = "shortLabels";
-	public static final String CONFIG_PROPERTY_NAME_INCLUDE_SELF_LOOPS = "includeSelfLoops";
-
-	private static final Log LOG = LogFactory.getLog(ContainerDependencyGraphFilter.class);
-
-	private final String dotOutputFile;
-	private final boolean includeWeights;
-	private final boolean shortLabels;
-	private final boolean includeSelfLoops;
-
-	public ContainerDependencyGraphFilter(final Configuration configuration) {
-		// TODO Check type conversion
-		super(configuration, new DependencyGraph<ExecutionContainer>(
-				ExecutionEnvironmentRepository.ROOT_EXECUTION_CONTAINER.getId(),
-				ExecutionEnvironmentRepository.ROOT_EXECUTION_CONTAINER));
-
-		this.dotOutputFile = configuration.getPathProperty(CONFIG_PROPERTY_NAME_DOT_OUTPUT_FILE);
-		this.includeWeights = configuration.getBooleanProperty(CONFIG_PROPERTY_NAME_INCLUDE_WEIGHTS);
-		this.shortLabels = configuration.getBooleanProperty(CONFIG_PROPERTY_NAME_SHORT_LABELS);
-		this.includeSelfLoops = configuration.getBooleanProperty(CONFIG_PROPERTY_NAME_INCLUDE_SELF_LOOPS);
-	}
-
-	@Override
-	protected void dotEdges(final Collection<DependencyGraphNode<ExecutionContainer>> nodes, final PrintStream ps, final boolean shortLabelsL) {
-
-		final ExecutionContainer rootContainer = ExecutionEnvironmentRepository.ROOT_EXECUTION_CONTAINER;
-		final int rootContainerId = rootContainer.getId();
-		final StringBuilder strBuild = new StringBuilder();
-		for (final DependencyGraphNode<ExecutionContainer> node : nodes) {
-			final ExecutionContainer curContainer = node.getEntity();
-			final int curContainerId = node.getId();
-			strBuild.append(DotFactory.createNode("", this.getNodeId(node), (curContainerId == rootContainerId) ? "$" // NOCS (AvoidInlineConditionalsCheck)
-					: AbstractDependencyGraphFilter.STEREOTYPE_EXECUTION_CONTAINER + "\\n" + curContainer.getName(),
-					(curContainerId == rootContainerId) ? DotFactory.DOT_SHAPE_NONE : DotFactory.DOT_SHAPE_BOX3D, // NOCS (AvoidInlineConditionalsCheck)
-					(curContainerId == rootContainerId) ? null : DotFactory.DOT_STYLE_FILLED, // style // NOPMD (null) // NOCS (AvoidInlineConditionalsCheck)
-					null, // framecolor
-					(curContainerId == rootContainerId) ? null : DotFactory.DOT_FILLCOLOR_WHITE, // fillcolor // NOPMD (null) // NOCS (AvoidInlineConditionalsCheck)
-					null, // fontcolor
-					DotFactory.DOT_DEFAULT_FONTSIZE, // fontsize
-					null, // imagefilename
-					null // misc
-					));
-			strBuild.append('\n');
-		}
-		ps.println(strBuild.toString());
-	}
-
-	/**
-	 * Saves the dependency graph to the dot file if error is not true.
-	 * 
-	 * @param error
-	 */
-
-	@Override
-	public void terminate(final boolean error) {
-		if (!error) {
-			try {
-				this.saveToDotFile(new File(this.dotOutputFile).getCanonicalPath(), this.includeWeights, this.shortLabels, this.includeSelfLoops);
-			} catch (final IOException ex) {
-				LOG.error("IOException while saving to dot file", ex);
-			}
-		}
-	}
-
-	public Configuration getCurrentConfiguration() {
-		final Configuration configuration = new Configuration();
-
-		configuration.setProperty(CONFIG_PROPERTY_NAME_DOT_OUTPUT_FILE, this.dotOutputFile);
-		configuration.setProperty(CONFIG_PROPERTY_NAME_INCLUDE_WEIGHTS, Boolean.toString(this.includeWeights));
-		configuration.setProperty(CONFIG_PROPERTY_NAME_INCLUDE_SELF_LOOPS, Boolean.toString(this.includeSelfLoops));
-		configuration.setProperty(CONFIG_PROPERTY_NAME_SHORT_LABELS, Boolean.toString(this.shortLabels));
-
-		return configuration;
->>>>>>> b9a85639
 	}
 
 	@Override
@@ -162,27 +71,17 @@
 
 			if (senderNode == null) {
 				senderNode = new DependencyGraphNode<ExecutionContainer>(senderContainer.getId(), senderContainer, t);
-<<<<<<< HEAD
 				this.getGraph().addNode(senderContainer.getId(), senderNode);
 			}
 			else {
-=======
-				ContainerDependencyGraphFilter.this.dependencyGraph.addNode(senderContainer.getId(), senderNode);
-			} else {
->>>>>>> b9a85639
 				senderNode.addOrigin(t);
 			}
 
 			if (receiverNode == null) {
 				receiverNode = new DependencyGraphNode<ExecutionContainer>(receiverContainer.getId(), receiverContainer, t);
-<<<<<<< HEAD
 				this.getGraph().addNode(receiverContainer.getId(), receiverNode);
 			}
 			else {
-=======
-				ContainerDependencyGraphFilter.this.dependencyGraph.addNode(receiverContainer.getId(), receiverNode);
-			} else {
->>>>>>> b9a85639
 				receiverNode.addOrigin(t);
 			}
 
