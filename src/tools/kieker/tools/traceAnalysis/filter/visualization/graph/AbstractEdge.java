/***************************************************************************
 * Copyright 2012 Kieker Project (http://kieker-monitoring.net)
 *
 * Licensed under the Apache License, Version 2.0 (the "License");
 * you may not use this file except in compliance with the License.
 * You may obtain a copy of the License at
 *
 *     http://www.apache.org/licenses/LICENSE-2.0
 *
 * Unless required by applicable law or agreed to in writing, software
 * distributed under the License is distributed on an "AS IS" BASIS,
 * WITHOUT WARRANTIES OR CONDITIONS OF ANY KIND, either express or implied.
 * See the License for the specific language governing permissions and
 * limitations under the License.
 ***************************************************************************/

package kieker.tools.traceAnalysis.filter.visualization.graph;

/**
 * Generic superclass for all graph edges in the visualization package.
 * 
 * @author Holger Knoche
 * 
 * @param <V>
 *            The type of the graph's vertices
 * @param <E>
 *            The type of the graph's edges
 * @param <O>
 *            The type of object from which the graph's elements originate
 */

<<<<<<< HEAD
public abstract class AbstractEdge<V extends AbstractVertex<V, E, O>, E extends AbstractEdge<V, E, O>, O> extends AbstractGraphElement<O> {
=======
public abstract class AbstractEdge<V extends AbstractVertex<V, E, O>, E extends AbstractEdge<V, E, O>, O> extends GraphElement<O> {
>>>>>>> b9a85639

	private final V source;
	private final V target;

	/**
	 * Creates a new edge between the given vertices.
	 * 
	 * @param source
	 *            The source vertex of the edge
	 * @param target
	 *            The target vertex of the edge
	 */
	public AbstractEdge(final V source, final V target, final O origin) {
		super(origin);
		this.source = source;
		this.target = target;
	}

	/**
	 * Returns the source of this edge.
	 * 
	 * @return See above
	 */
	public V getSource() {
		return this.source;
	}

	/**
	 * Returns the target of this edge.
	 * 
	 * @return See above
	 */
	public V getTarget() {
		return this.target;
	}

	@Override
	public String getIdentifier() {
		return null;
	}
}<|MERGE_RESOLUTION|>--- conflicted
+++ resolved
@@ -29,11 +29,7 @@
  *            The type of object from which the graph's elements originate
  */
 
-<<<<<<< HEAD
 public abstract class AbstractEdge<V extends AbstractVertex<V, E, O>, E extends AbstractEdge<V, E, O>, O> extends AbstractGraphElement<O> {
-=======
-public abstract class AbstractEdge<V extends AbstractVertex<V, E, O>, E extends AbstractEdge<V, E, O>, O> extends GraphElement<O> {
->>>>>>> b9a85639
 
 	private final V source;
 	private final V target;
