/***************************************************************************
 * Copyright 2012 Kieker Project (http://kieker-monitoring.net)
 *
 * Licensed under the Apache License, Version 2.0 (the "License");
 * you may not use this file except in compliance with the License.
 * You may obtain a copy of the License at
 *
 *     http://www.apache.org/licenses/LICENSE-2.0
 *
 * Unless required by applicable law or agreed to in writing, software
 * distributed under the License is distributed on an "AS IS" BASIS,
 * WITHOUT WARRANTIES OR CONDITIONS OF ANY KIND, either express or implied.
 * See the License for the specific language governing permissions and
 * limitations under the License.
 ***************************************************************************/

package kieker.tools.traceAnalysis.filter;

import java.io.PrintStream;

import kieker.analysis.plugin.annotation.Plugin;
import kieker.analysis.plugin.annotation.RepositoryPort;
import kieker.analysis.plugin.filter.AbstractFilterPlugin;
import kieker.common.configuration.Configuration;
import kieker.common.logging.Log;
import kieker.common.logging.LogFactory;
import kieker.common.util.Signature;
import kieker.tools.traceAnalysis.systemModel.AllocationComponent;
import kieker.tools.traceAnalysis.systemModel.AssemblyComponent;
import kieker.tools.traceAnalysis.systemModel.ComponentType;
import kieker.tools.traceAnalysis.systemModel.Execution;
import kieker.tools.traceAnalysis.systemModel.ExecutionContainer;
import kieker.tools.traceAnalysis.systemModel.Operation;
import kieker.tools.traceAnalysis.systemModel.repository.SystemModelRepository;

/**
 * 
 * @author Andre van Hoorn
 */
<<<<<<< HEAD
@Plugin(repositoryPorts =
		@RepositoryPort(
				name = AbstractTraceAnalysisFilter.REPOSITORY_PORT_NAME_SYSTEM_MODEL,
				repositoryType = SystemModelRepository.class))
public abstract class AbstractTraceAnalysisFilter extends AbstractFilterPlugin<Configuration> {
=======
@Plugin(repositoryPorts = {
	@RepositoryPort(name = AbstractTraceAnalysisFilter.REPOSITORY_PORT_NAME_SYSTEM_MODEL, repositoryType = SystemModelRepository.class)
})
public abstract class AbstractTraceAnalysisFilter extends AbstractFilterPlugin {
>>>>>>> b9a85639
	public static final String REPOSITORY_PORT_NAME_SYSTEM_MODEL =
			"systemModelRepository";

	// Please leave the logger here, because the "composition" above is used in the user guide
	private static final Log LOG = LogFactory.getLog(AbstractTraceAnalysisFilter.class);

	/**
	 * Output stream for info output addressed to users, e.g., number of traces processed, files processed etc.
	 */
	private volatile PrintStream outStream = System.out;

	/**
	 * Output stream for error output addressed to users, e.g., file not found.
	 */
	private volatile PrintStream errStream = System.err;

	private volatile SystemModelRepository systemEntityFactory;

	public AbstractTraceAnalysisFilter(final Configuration configuration) {
		super(configuration);
	}

	public static final Execution createExecutionByEntityNames(final SystemModelRepository systemModelRepository,
			final String executionContainerName, final String assemblyComponentTypeName, final String componentTypeName,
			final Signature operationSignature, final long traceId, final String sessionId, final int eoi, final int ess,
			final long tin, final long tout, final boolean assumed) {
		final String allocationComponentName = new StringBuilder(executionContainerName).append("::").append(assemblyComponentTypeName).toString();
		final String operationFactoryName = new StringBuilder(componentTypeName).append(".").append(operationSignature).toString();

		AllocationComponent allocInst = systemModelRepository.getAllocationFactory()
				.lookupAllocationComponentInstanceByNamedIdentifier(allocationComponentName);
		if (allocInst == null) { /* Allocation component instance doesn't exist */
			AssemblyComponent assemblyComponent = systemModelRepository.getAssemblyFactory()
					.lookupAssemblyComponentInstanceByNamedIdentifier(assemblyComponentTypeName);
			if (assemblyComponent == null) { // assembly instance doesn't exist
				ComponentType componentType = systemModelRepository.getTypeRepositoryFactory().lookupComponentTypeByNamedIdentifier(assemblyComponentTypeName);
				if (componentType == null) { // NOPMD NOCS (NestedIf)
					/* Component type doesn't exist */
					componentType = systemModelRepository.getTypeRepositoryFactory().createAndRegisterComponentType(assemblyComponentTypeName,
							assemblyComponentTypeName);
				}
				assemblyComponent = systemModelRepository.getAssemblyFactory()
						.createAndRegisterAssemblyComponentInstance(assemblyComponentTypeName, componentType);
			}
			ExecutionContainer execContainer = systemModelRepository.getExecutionEnvironmentFactory()
					.lookupExecutionContainerByNamedIdentifier(executionContainerName);
			if (execContainer == null) { /* doesn't exist, yet */
				execContainer = systemModelRepository.getExecutionEnvironmentFactory()
						.createAndRegisterExecutionContainer(executionContainerName, executionContainerName);
			}
			allocInst = systemModelRepository.getAllocationFactory()
					.createAndRegisterAllocationComponentInstance(allocationComponentName, assemblyComponent, execContainer);
		}

		Operation op = systemModelRepository.getOperationFactory().lookupOperationByNamedIdentifier(operationFactoryName);
		if (op == null) { /* Operation doesn't exist */
			op = systemModelRepository.getOperationFactory()
					.createAndRegisterOperation(operationFactoryName, allocInst.getAssemblyComponent().getType(), operationSignature);
			allocInst.getAssemblyComponent().getType().addOperation(op);
		}

		return new Execution(op, allocInst, traceId, sessionId, eoi, ess, tin, tout, assumed);
	}

	public static final Execution createExecutionByEntityNames(final SystemModelRepository systemModelRepository,
			final String executionContainerName, final String assemblyComponentTypeName,
			final Signature operationSignature, final long traceId, final String sessionId, final int eoi, final int ess,
			final long tin, final long tout, final boolean assumed) {
		return AbstractTraceAnalysisFilter.createExecutionByEntityNames(systemModelRepository, executionContainerName, assemblyComponentTypeName,
				assemblyComponentTypeName, operationSignature, traceId, sessionId, eoi, ess, tin, tout, assumed);
	}

	protected final Execution createExecutionByEntityNames(final String executionContainerName, final String assemblyComponentTypeName,
			final String componentTypeName, final Signature operationSignature, final long traceId, final String sessionId, final int eoi, final int ess,
			final long tin, final long tout, final boolean assumed) {
		return AbstractTraceAnalysisFilter.createExecutionByEntityNames(this.getSystemEntityFactory(), executionContainerName, assemblyComponentTypeName,
				componentTypeName, operationSignature, traceId, sessionId, eoi, ess, tin, tout, assumed);
	}

	protected final Execution createExecutionByEntityNames(final String executionContainerName, final String assemblyComponentTypeName,
			final Signature operationSignature, final long traceId, final String sessionId, final int eoi, final int ess,
			final long tin, final long tout, final boolean assumed) {
		return AbstractTraceAnalysisFilter.createExecutionByEntityNames(this.getSystemEntityFactory(), executionContainerName, assemblyComponentTypeName,
				assemblyComponentTypeName, operationSignature, traceId, sessionId, eoi, ess, tin, tout, assumed);
	}

	/**
	 * Prints a message to the configured standard output stream. The output is prepended by a
	 * header which includes the name of this plugin instance.
	 * 
	 * @param lines
	 */
	protected void printMessage(final String[] lines) {
		this.stdOutPrintln("");
		this.stdOutPrintln("#");
		this.stdOutPrintln("# Plugin: " + this.getName());
		for (final String l : lines) {
			this.stdOutPrintln(l);
		}
	}

	public final SystemModelRepository getSystemEntityFactory() {
		if (this.systemEntityFactory == null) {
			this.systemEntityFactory = (SystemModelRepository)
					this.getRepository(REPOSITORY_PORT_NAME_SYSTEM_MODEL);
		}
		if (this.systemEntityFactory == null) {
			LOG.error("Failed to connect to system model repository via repository port '"
					+ REPOSITORY_PORT_NAME_SYSTEM_MODEL + "' (not connected?)");
		}
		return this.systemEntityFactory;
	}

	/**
	 * Sets the for info output addressed to users, e.g., number of traces processed, files processed etc.
	 * If not set explicitly, this class uses {@link System#err}.
	 * 
	 * @param outStream
	 *            the outStream to set
	 */
	public void setOutStream(final PrintStream outStream) {
		synchronized (this) {
			this.outStream = outStream;
		}
	}

	/**
	 * Sets the for info output addressed to users, e.g., number of traces processed, files processed etc.
	 * If not set explicitly, this class uses {@link System#err}.
	 * 
	 * @param errStream
	 *            the errStream to set
	 */
	public void setErrStream(final PrintStream errStream) {
		synchronized (this) {
			this.errStream = errStream;
		}
	}

	/**
	 * Writes a line to the configured standard output stream for this plugin.
	 * 
	 * @param message
	 */
	protected void stdOutPrintln(final String message) {
		synchronized (this) {
			if (this.outStream != null) {
				this.outStream.println(message);
			}
		}
	}

	/**
	 * Writes a line to the configured error output stream for this plugin.
	 * 
	 * @param message
	 */
	protected void errOutPrintln(final String message) {
		synchronized (this) {
			if (this.errStream != null) {
				this.errStream.println(message);
			}
		}
	}
}<|MERGE_RESOLUTION|>--- conflicted
+++ resolved
@@ -37,18 +37,10 @@
  * 
  * @author Andre van Hoorn
  */
-<<<<<<< HEAD
-@Plugin(repositoryPorts =
-		@RepositoryPort(
-				name = AbstractTraceAnalysisFilter.REPOSITORY_PORT_NAME_SYSTEM_MODEL,
-				repositoryType = SystemModelRepository.class))
-public abstract class AbstractTraceAnalysisFilter extends AbstractFilterPlugin<Configuration> {
-=======
 @Plugin(repositoryPorts = {
 	@RepositoryPort(name = AbstractTraceAnalysisFilter.REPOSITORY_PORT_NAME_SYSTEM_MODEL, repositoryType = SystemModelRepository.class)
 })
 public abstract class AbstractTraceAnalysisFilter extends AbstractFilterPlugin {
->>>>>>> b9a85639
 	public static final String REPOSITORY_PORT_NAME_SYSTEM_MODEL =
 			"systemModelRepository";
 
