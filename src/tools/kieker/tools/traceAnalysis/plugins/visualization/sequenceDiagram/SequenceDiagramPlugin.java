/***************************************************************************
 * Copyright 2011 by
 *  + Christian-Albrechts-University of Kiel
 *    + Department of Computer Science
 *      + Software Engineering Group 
 *  and others.
 *
 * Licensed under the Apache License, Version 2.0 (the "License");
 * you may not use this file except in compliance with the License.
 * You may obtain a copy of the License at
 *
 *     http://www.apache.org/licenses/LICENSE-2.0
 *
 * Unless required by applicable law or agreed to in writing, software
 * distributed under the License is distributed on an "AS IS" BASIS,
 * WITHOUT WARRANTIES OR CONDITIONS OF ANY KIND, either express or implied.
 * See the License for the specific language governing permissions and
 * limitations under the License.
 ***************************************************************************/

package kieker.tools.traceAnalysis.plugins.visualization.sequenceDiagram;

import java.io.BufferedReader;
import java.io.FileNotFoundException;
import java.io.FileOutputStream;
import java.io.IOException;
import java.io.InputStream;
import java.io.InputStreamReader;
import java.io.PrintStream;
import java.io.UnsupportedEncodingException;
import java.util.Collection;
import java.util.Map;
import java.util.Set;
import java.util.TreeSet;

import kieker.analysis.plugin.port.InputPort;
import kieker.analysis.repository.AbstractRepository;
import kieker.common.configuration.Configuration;
import kieker.common.logging.Log;
import kieker.common.logging.LogFactory;
import kieker.tools.traceAnalysis.plugins.AbstractMessageTraceProcessingPlugin;
import kieker.tools.traceAnalysis.systemModel.AbstractMessage;
import kieker.tools.traceAnalysis.systemModel.AbstractTrace;
import kieker.tools.traceAnalysis.systemModel.AllocationComponent;
import kieker.tools.traceAnalysis.systemModel.AssemblyComponent;
import kieker.tools.traceAnalysis.systemModel.MessageTrace;
import kieker.tools.traceAnalysis.systemModel.Signature;
import kieker.tools.traceAnalysis.systemModel.SynchronousCallMessage;
import kieker.tools.traceAnalysis.systemModel.SynchronousReplyMessage;
import kieker.tools.traceAnalysis.systemModel.repository.SystemModelRepository;

/**
 * Refactored copy from LogAnalysis-legacy tool<br>
 * 
 * This class has exactly one input port named "in". The data which is send to
 * this plugin is not delegated in any way.
 * 
 * @author Andre van Hoorn, Nils Sommer
 */
public class SequenceDiagramPlugin extends AbstractMessageTraceProcessingPlugin {

	private static final Log LOG = LogFactory.getLog(SequenceDiagramPlugin.class);

	/**
	 * Path to the sequence.pic macros used to plot UML sequence diagrams. The
	 * file must be in the classpath -- typically inside the jar.
	 */
	private static final String SEQUENCE_PIC_PATH = "META-INF/sequence.pic";
	private static final String SEQUENCE_PIC_CONTENT;

	private static final String ENCODING = "UTF-8";

	private final String outputFnBase;
	private final boolean shortLabels;

	/*
	 * Read Spinellis' UML macros from file META-INF/sequence.pic to the String
	 * variable sequencePicContent. This contents are copied to every sequence
	 * diagram .pic file
	 */
	static {
		final StringBuilder sb = new StringBuilder();
		boolean error = true;
		BufferedReader reader = null;

		try {
			final InputStream is = SequenceDiagramPlugin.class.getClassLoader().getResourceAsStream(SequenceDiagramPlugin.SEQUENCE_PIC_PATH);
			String line;
			reader = new BufferedReader(new InputStreamReader(is, SequenceDiagramPlugin.ENCODING));
			while ((line = reader.readLine()) != null) { // NOPMD (assign)
				sb.append(line).append("\n");
			}
			error = false;
		} catch (final IOException exc) {
			SequenceDiagramPlugin.LOG.error("Error while reading " + SequenceDiagramPlugin.SEQUENCE_PIC_PATH, exc);
		} finally {
			try {
				if (reader != null) {
					reader.close();
				}
			} catch (final IOException ex) {
				SequenceDiagramPlugin.LOG.error("Failed to close input stream", ex);
			}
			if (error) {
				/* sequence.pic must be provided on execution of pic2plot */
				SEQUENCE_PIC_CONTENT = "copy \"sequence.pic\";"; // NOCS (this)
			} else {
				SEQUENCE_PIC_CONTENT = sb.toString(); // NOCS (this)
			}
		}
	}

	public static enum SDModes {

		ASSEMBLY, ALLOCATION
	}

	private final SDModes sdmode;

	// TODO Change constructor to plugin-default-constructor
	public SequenceDiagramPlugin(final Configuration configuration, final Map<String, AbstractRepository> repositories, final SDModes sdmode,
			final String outputFnBase,
			final boolean shortLabels) {
		super(configuration, repositories);
		this.sdmode = sdmode;
		this.outputFnBase = outputFnBase;
		this.shortLabels = shortLabels;
	}

	@Override
	public void printStatusMessage() {
		super.printStatusMessage();
		final int numPlots = this.getSuccessCount();
		final long lastSuccessTracesId = this.getLastTraceIdSuccess();
		System.out.println("Wrote " + numPlots + " sequence diagram" + (numPlots > 1 ? "s" : "") // NOCS (AvoidInlineConditionalsCheck)
				+ " to file" + (numPlots > 1 ? "s" : "") + " with name pattern '" + this.outputFnBase + "-<traceId>.pic'"); // NOCS (AvoidInlineConditionalsCheck)
		System.out.println("Pic files can be converted using the pic2plot tool (package plotutils)");
		System.out.println("Example: pic2plot -T svg " + this.outputFnBase + "-" + ((numPlots > 0) ? lastSuccessTracesId : "<traceId>") // NOCS
																																		// (AvoidInlineConditionalsCheck)
				+ ".pic > " + this.outputFnBase + "-" + ((numPlots > 0) ? lastSuccessTracesId : "<traceId>") + ".svg"); // NOCS (AvoidInlineConditionalsCheck)
	}

	@Override
	public boolean execute() {
		return true; // no need to do anything here
	}

	@Override
	public void terminate(final boolean error) {
		// no need to do anything here
	}

	@Override
	@InputPort(description = "Message traces", eventTypes = { MessageTrace.class })
	public void msgTraceInput(final Object mt) {
		try {
			SequenceDiagramPlugin.writePicForMessageTrace(SequenceDiagramPlugin.this.getSystemEntityFactory(), (MessageTrace) mt,
					SequenceDiagramPlugin.this.sdmode,
					SequenceDiagramPlugin.this.outputFnBase + "-" + ((AbstractTrace) mt).getTraceId() + ".pic", SequenceDiagramPlugin.this.shortLabels);
			SequenceDiagramPlugin.this.reportSuccess(((AbstractTrace) mt).getTraceId());
		} catch (final FileNotFoundException ex) {
			SequenceDiagramPlugin.this.reportError(((AbstractTrace) mt).getTraceId());
			SequenceDiagramPlugin.LOG.error("File not found", ex);
		} catch (final UnsupportedEncodingException ex) {
			SequenceDiagramPlugin.this.reportError(((AbstractTrace) mt).getTraceId());
			SequenceDiagramPlugin.LOG.error("Encoding not supported", ex);
		}
	}

	private static String assemblyComponentLabel(final AssemblyComponent component, final boolean shortLabels) {
		final String assemblyComponentName = component.getName();
		final String componentTypePackagePrefx = component.getType().getPackageName();
		final String componentTypeIdentifier = component.getType().getTypeName();

		final StringBuilder strBuild = new StringBuilder(assemblyComponentName).append(":");
		if (!shortLabels) {
			strBuild.append(componentTypePackagePrefx).append(".");
		} else {
			strBuild.append("..");
		}
		strBuild.append(componentTypeIdentifier);
		return strBuild.toString();
	}

	private static String allocationComponentLabel(final AllocationComponent component, final boolean shortLabels) {
		final String assemblyComponentName = component.getAssemblyComponent().getName();
		final String componentTypePackagePrefx = component.getAssemblyComponent().getType().getPackageName();
		final String componentTypeIdentifier = component.getAssemblyComponent().getType().getTypeName();

		final StringBuilder strBuild = new StringBuilder(assemblyComponentName).append(":");
		if (!shortLabels) {
			strBuild.append(componentTypePackagePrefx).append(".");
		} else {
			strBuild.append("..");
		}
		strBuild.append(componentTypeIdentifier);
		return strBuild.toString();
	}

	/**
	 * It is important NOT to use the println method but print and a manual
	 * linebreak by printing the character \n. The pic2plot tool can only
	 * process pic files with UNIX line breaks.
	 * 
	 * @param systemEntityFactory
	 * @param messageTrace
	 * @param sdMode
	 * @param ps
	 * @param shortLabels
	 */
	private static void picFromMessageTrace(final SystemModelRepository systemEntityFactory, final MessageTrace messageTrace, final SDModes sdMode,
			final PrintStream ps, final boolean shortLabels) {
		// See ticket http://samoa.informatik.uni-kiel.de:8000/kieker/ticket/208
		// dot node ID x component instance
		final Collection<AbstractMessage> messages = messageTrace.getSequenceAsVector();
		// preamble:
		ps.print(".PS" + "\n");
		ps.print(SequenceDiagramPlugin.SEQUENCE_PIC_CONTENT + "\n");
		ps.print("boxwid = 1.1;" + "\n");
		ps.print("movewid = 0.5;" + "\n");

		final Set<Integer> plottedComponentIds = new TreeSet<Integer>();

		final AllocationComponent rootAllocationComponent = systemEntityFactory.getAllocationFactory().getRootAllocationComponent();
		final String rootDotId = "O" + rootAllocationComponent.getId();
		ps.print("actor(O" + rootAllocationComponent.getId() + ",\"\");" + "\n");
		plottedComponentIds.add(rootAllocationComponent.getId());

		if (sdMode == SequenceDiagramPlugin.SDModes.ALLOCATION) {
			for (final AbstractMessage me : messages) {
				final AllocationComponent senderComponent = me.getSendingExecution().getAllocationComponent();
				final AllocationComponent receiverComponent = me.getReceivingExecution().getAllocationComponent();
				if (!plottedComponentIds.contains(senderComponent.getId())) {
					ps.print("object(O" + senderComponent.getId() + ",\"" + senderComponent.getExecutionContainer().getName() + "::\",\"" // NOPMD
							+ SequenceDiagramPlugin.allocationComponentLabel(senderComponent, shortLabels) + "\");" + "\n"); // NOPMD
					plottedComponentIds.add(senderComponent.getId());
				}
				if (!plottedComponentIds.contains(receiverComponent.getId())) {
					ps.print("object(O" + receiverComponent.getId() + ",\"" + receiverComponent.getExecutionContainer().getName() + "::\",\""
							+ SequenceDiagramPlugin.allocationComponentLabel(receiverComponent, shortLabels) + "\");" + "\n");
					plottedComponentIds.add(receiverComponent.getId());
				}
			}
		} else if (sdMode == SequenceDiagramPlugin.SDModes.ASSEMBLY) {
			for (final AbstractMessage me : messages) {
				final AssemblyComponent senderComponent = me.getSendingExecution().getAllocationComponent().getAssemblyComponent();
				final AssemblyComponent receiverComponent = me.getReceivingExecution().getAllocationComponent().getAssemblyComponent();
				if (!plottedComponentIds.contains(senderComponent.getId())) {
					ps.print("object(O" + senderComponent.getId() + ",\"\",\"" + SequenceDiagramPlugin.assemblyComponentLabel(senderComponent, shortLabels) + "\");"
							+ "\n");
					plottedComponentIds.add(senderComponent.getId());
				}
				if (!plottedComponentIds.contains(receiverComponent.getId())) {
					ps.print("object(O" + receiverComponent.getId() + ",\"\",\"" + SequenceDiagramPlugin.assemblyComponentLabel(receiverComponent, shortLabels)
							+ "\");" + "\n");
					plottedComponentIds.add(receiverComponent.getId());
				}
			}
		} else { // needs to be adjusted if a new mode is introduced
			SequenceDiagramPlugin.LOG.error("Invalid mode: " + sdMode);
		}

		ps.print("step()" + "\n");
		ps.print("active(" + rootDotId + ");" + "\n");
		boolean first = true;
		for (final AbstractMessage me : messages) {
			String senderDotId = "-1";
			String receiverDotId = "-1";

			if (sdMode == SequenceDiagramPlugin.SDModes.ALLOCATION) {
				final AllocationComponent senderComponent = me.getSendingExecution().getAllocationComponent();
				final AllocationComponent receiverComponent = me.getReceivingExecution().getAllocationComponent();
				senderDotId = "O" + senderComponent.getId();
				receiverDotId = "O" + receiverComponent.getId();
			} else if (sdMode == SequenceDiagramPlugin.SDModes.ASSEMBLY) {
				final AssemblyComponent senderComponent = me.getSendingExecution().getAllocationComponent().getAssemblyComponent();
				final AssemblyComponent receiverComponent = me.getReceivingExecution().getAllocationComponent().getAssemblyComponent();
				senderDotId = "O" + senderComponent.getId();
				receiverDotId = "O" + receiverComponent.getId();
			} else { // needs to be adjusted if a new mode is introduced
				SequenceDiagramPlugin.LOG.error("Invalid mode: " + sdMode);
			}

			if (me instanceof SynchronousCallMessage) {
				final Signature sig = me.getReceivingExecution().getOperation().getSignature();
				final StringBuilder msgLabel = new StringBuilder(sig.getName()); // NOPMD (new in loop)
				msgLabel.append("(");
				final String[] paramList = sig.getParamTypeList();
				if ((paramList != null) && (paramList.length > 0)) {
					msgLabel.append("..");
				}
				msgLabel.append(")");

				if (first) {
					ps.print("async();" + "\n");
					first = false;
				} else {
					ps.print("sync();" + "\n");
				}
				ps.print("message(" + senderDotId + "," + receiverDotId + ", \"" + msgLabel.toString() + "\");" + "\n");
				ps.print("active(" + receiverDotId + ");" + "\n");
				ps.print("step();" + "\n");
			} else if (me instanceof SynchronousReplyMessage) {
				ps.print("step();" + "\n");
				ps.print("async();" + "\n");
				ps.print("rmessage(" + senderDotId + "," + receiverDotId + ", \"\");" + "\n");
				ps.print("inactive(" + senderDotId + ");" + "\n");
			} else {
				SequenceDiagramPlugin.LOG.error("Message type not supported: " + me.getClass().getName());
			}
		}
		ps.print("inactive(" + rootDotId + ");" + "\n");
		ps.print("step();" + "\n");

		for (final int i : plottedComponentIds) {
			ps.print("complete(O" + i + ");" + "\n");
		}
		ps.print("complete(" + rootDotId + ");" + "\n");

		ps.print(".PE" + "\n");
	}

	public static void writePicForMessageTrace(final SystemModelRepository systemEntityFactory, final MessageTrace msgTrace, final SDModes sdMode,
			final String outputFilename, final boolean shortLabels) throws FileNotFoundException, UnsupportedEncodingException {
		final PrintStream ps = new PrintStream(new FileOutputStream(outputFilename), false, SequenceDiagramPlugin.ENCODING);
		SequenceDiagramPlugin.picFromMessageTrace(systemEntityFactory, msgTrace, sdMode, ps, shortLabels);
		ps.flush();
		ps.close();
	}

	@Override
	protected Configuration getDefaultConfiguration() {
		return new Configuration();
	}

	@Override
	public Configuration getCurrentConfiguration() {
		final Configuration configuration = new Configuration();

		// TODO: Save the current configuration

		return configuration;
	}

<<<<<<< HEAD
	@Override
	protected Map<String, AbstractRepository> getDefaultRepositories() {
		return new HashMap<String, AbstractRepository>();
	}

	// @Override
	// public Map<String, AbstractRepository> getCurrentRepositories() {
	// return new HashMap<String, AbstractRepository>();
	// }
=======
>>>>>>> c78c03c7
}<|MERGE_RESOLUTION|>--- conflicted
+++ resolved
@@ -151,7 +151,10 @@
 	}
 
 	@Override
-	@InputPort(description = "Message traces", eventTypes = { MessageTrace.class })
+	@InputPort(
+			name = AbstractMessageTraceProcessingPlugin.INPUT_PORT_NAME,
+			description = "Message traces",
+			eventTypes = { MessageTrace.class })
 	public void msgTraceInput(final Object mt) {
 		try {
 			SequenceDiagramPlugin.writePicForMessageTrace(SequenceDiagramPlugin.this.getSystemEntityFactory(), (MessageTrace) mt,
@@ -341,17 +344,4 @@
 
 		return configuration;
 	}
-
-<<<<<<< HEAD
-	@Override
-	protected Map<String, AbstractRepository> getDefaultRepositories() {
-		return new HashMap<String, AbstractRepository>();
-	}
-
-	// @Override
-	// public Map<String, AbstractRepository> getCurrentRepositories() {
-	// return new HashMap<String, AbstractRepository>();
-	// }
-=======
->>>>>>> c78c03c7
 }