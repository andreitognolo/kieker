--- conflicted
+++ resolved
@@ -55,17 +55,12 @@
 
 	private static final String ENCODING = "UTF-8";
 
-	protected DependencyGraph<T> dependencyGraph;
+	protected volatile DependencyGraph<T> dependencyGraph;
 	private int numGraphsSaved = 0;
 
-<<<<<<< HEAD
-	public AbstractDependencyGraphPlugin(final Configuration configuration) {
-=======
 	private final List<NodeDecorator> decorators = new ArrayList<NodeDecorator>();
 
-	// TODO Change constructor to plugin-default-constructor
-	public AbstractDependencyGraphPlugin(final Configuration configuration, final DependencyGraph<T> dependencyGraph) {
->>>>>>> 5401585b
+	public AbstractDependencyGraphPlugin(final Configuration configuration) {
 		super(configuration);
 	}
 
