/***************************************************************************
 * Copyright 2014 Kieker Project (http://kieker-monitoring.net)
 *
 * Licensed under the Apache License, Version 2.0 (the "License");
 * you may not use this file except in compliance with the License.
 * You may obtain a copy of the License at
 *
 *     http://www.apache.org/licenses/LICENSE-2.0
 *
 * Unless required by applicable law or agreed to in writing, software
 * distributed under the License is distributed on an "AS IS" BASIS,
 * WITHOUT WARRANTIES OR CONDITIONS OF ANY KIND, either express or implied.
 * See the License for the specific language governing permissions and
 * limitations under the License.
 ***************************************************************************/

package kieker.tools.traceAnalysis;

import java.io.File;
import java.io.FileNotFoundException;
import java.io.FileOutputStream;
import java.io.IOException;
import java.io.PrintStream;
import java.text.DateFormat;
import java.text.SimpleDateFormat;
import java.util.ArrayList;
import java.util.Arrays;
import java.util.Comparator;
import java.util.Date;
import java.util.Iterator;
import java.util.List;
import java.util.Locale;
import java.util.Map;
import java.util.Map.Entry;
import java.util.Set;
import java.util.TimeZone;
import java.util.TreeSet;
import java.util.concurrent.TimeUnit;

import org.apache.commons.cli.CommandLine;
import org.apache.commons.cli.HelpFormatter;
import org.apache.commons.cli.Option;
import org.apache.commons.cli.Options;

import kieker.analysis.AnalysisController;
import kieker.analysis.analysisComponent.AbstractAnalysisComponent;
import kieker.analysis.exception.AnalysisConfigurationException;
import kieker.analysis.plugin.AbstractPlugin;
import kieker.analysis.plugin.filter.flow.EventRecordTraceReconstructionFilter;
import kieker.analysis.plugin.filter.forward.StringBufferFilter;
import kieker.analysis.plugin.filter.select.TimestampFilter;
import kieker.analysis.plugin.filter.select.TraceIdFilter;
import kieker.analysis.plugin.reader.filesystem.FSReader;
import kieker.common.configuration.Configuration;
import kieker.common.logging.Log;
import kieker.common.logging.LogFactory;
import kieker.common.util.filesystem.FSUtil;
import kieker.tools.AbstractCommandLineTool;
import kieker.tools.traceAnalysis.filter.AbstractGraphProducingFilter;
import kieker.tools.traceAnalysis.filter.AbstractMessageTraceProcessingFilter;
import kieker.tools.traceAnalysis.filter.AbstractTraceAnalysisFilter;
import kieker.tools.traceAnalysis.filter.AbstractTraceProcessingFilter;
import kieker.tools.traceAnalysis.filter.IGraphOutputtingFilter;
import kieker.tools.traceAnalysis.filter.executionRecordTransformation.ExecutionRecordTransformationFilter;
import kieker.tools.traceAnalysis.filter.flow.EventRecordTraceCounter;
import kieker.tools.traceAnalysis.filter.flow.TraceEventRecords2ExecutionAndMessageTraceFilter;
import kieker.tools.traceAnalysis.filter.systemModel.SystemModel2FileFilter;
import kieker.tools.traceAnalysis.filter.traceFilter.TraceEquivalenceClassFilter;
import kieker.tools.traceAnalysis.filter.traceFilter.TraceEquivalenceClassFilter.TraceEquivalenceClassModes;
import kieker.tools.traceAnalysis.filter.traceReconstruction.TraceReconstructionFilter;
import kieker.tools.traceAnalysis.filter.traceWriter.ExecutionTraceWriterFilter;
import kieker.tools.traceAnalysis.filter.traceWriter.InvalidExecutionTraceWriterFilter;
import kieker.tools.traceAnalysis.filter.traceWriter.MessageTraceWriterFilter;
import kieker.tools.traceAnalysis.filter.visualization.AbstractGraphFilter;
import kieker.tools.traceAnalysis.filter.visualization.GraphWriterPlugin;
import kieker.tools.traceAnalysis.filter.visualization.callTree.AbstractAggregatedCallTreeFilter;
import kieker.tools.traceAnalysis.filter.visualization.callTree.AggregatedAllocationComponentOperationCallTreeFilter;
import kieker.tools.traceAnalysis.filter.visualization.callTree.AggregatedAssemblyComponentOperationCallTreeFilter;
import kieker.tools.traceAnalysis.filter.visualization.callTree.TraceCallTreeFilter;
import kieker.tools.traceAnalysis.filter.visualization.dependencyGraph.AbstractDependencyGraphFilter;
import kieker.tools.traceAnalysis.filter.visualization.dependencyGraph.ComponentDependencyGraphAllocationFilter;
import kieker.tools.traceAnalysis.filter.visualization.dependencyGraph.ComponentDependencyGraphAssemblyFilter;
import kieker.tools.traceAnalysis.filter.visualization.dependencyGraph.ContainerDependencyGraphFilter;
import kieker.tools.traceAnalysis.filter.visualization.dependencyGraph.OperationDependencyGraphAllocationFilter;
import kieker.tools.traceAnalysis.filter.visualization.dependencyGraph.OperationDependencyGraphAssemblyFilter;
import kieker.tools.traceAnalysis.filter.visualization.dependencyGraph.ResponseTimeColorNodeDecorator;
import kieker.tools.traceAnalysis.filter.visualization.dependencyGraph.ResponseTimeNodeDecorator;
import kieker.tools.traceAnalysis.filter.visualization.descriptions.DescriptionDecoratorFilter;
import kieker.tools.traceAnalysis.filter.visualization.sequenceDiagram.SequenceDiagramFilter;
import kieker.tools.traceAnalysis.filter.visualization.traceColoring.TraceColoringFilter;
import kieker.tools.traceAnalysis.repository.DescriptionRepository;
import kieker.tools.traceAnalysis.repository.TraceColorRepository;
import kieker.tools.traceAnalysis.systemModel.ExecutionTrace;
import kieker.tools.traceAnalysis.systemModel.repository.SystemModelRepository;
import kieker.tools.util.CLIHelpFormatter;
import kieker.tools.util.LoggingTimestampConverter;
import kieker.tools.util.ToolsUtil;

/**
 * This is the main class to start the Kieker TraceAnalysisTool - the model synthesis and analysis tool to process the monitoring data that comes from the
 * instrumented system, or from a file that contains Kieker monitoring data. The Kieker TraceAnalysisTool can produce output such as sequence diagrams, dependency
 * graphs on demand. Alternatively it can be used continuously for online performance analysis, anomaly detection or live visualization of system behavior.
 * 
 * @author Andre van Hoorn, Matthias Rohr, Nils Christian Ehmke
 * 
 * @since 0.95a
 */

public final class TraceAnalysisTool extends AbstractCommandLineTool { // NOPMD (long class)

	public static final String DATE_FORMAT_PATTERN_CMD_USAGE_HELP = Constants.DATE_FORMAT_PATTERN.replaceAll("'", "") + " | timestamp"; // only for usage info

	private static final Log LOG = LogFactory.getLog(TraceAnalysisTool.class);
	private static final String ENCODING = "UTF-8";

	private final AnalysisController analysisController = new AnalysisController();
	private final SystemModelRepository systemEntityFactory = new SystemModelRepository(new Configuration(), this.analysisController);
	private String[] inputDirs;
	private String outputDir;
	private String outputFnPrefix;
	private Set<Long> selectedTraces; // null means select all
	private boolean invertTraceIdFilter;
	private boolean ignoreAssumedCalls;
	private boolean shortLabels = true;
	private boolean includeSelfLoops; // false
	private boolean ignoreInvalidTraces; // false
	private int maxTraceDurationMillis = 10 * 60 * 1000; // 10 minutes default
	private long ignoreExecutionsBeforeTimestamp = Long.parseLong(TimestampFilter.CONFIG_PROPERTY_VALUE_MIN_TIMESTAMP);
	private long ignoreExecutionsAfterTimestamp = Long.parseLong(TimestampFilter.CONFIG_PROPERTY_VALUE_MAX_TIMESTAMP);

	private CommandLine cmdl;

	public static void main(final String[] args) {
		TraceAnalysisTool.mainHelper(args, true);
	}

	public static void mainHelper(final String[] args, final boolean useSystemExit) {
		new TraceAnalysisTool(useSystemExit).start(args);
	}

	private TraceAnalysisTool(final boolean useSystemExit) {
		super(useSystemExit);
	}

	@Override
	@SuppressWarnings("unchecked")
	protected void addAdditionalOptions(final Options options) {
		// Remember the inherited options for the help formatter
		final List<Option> inheritedOptions = new ArrayList<Option>();
		inheritedOptions.addAll(options.getOptions());

		for (final Object option : Constants.CMDL_OPTIONS.getOptions()) {
			options.addOption((Option) option);
		}

		Constants.SORTED_OPTION_LIST.addAll(inheritedOptions);
	}

	@Override
	protected boolean readPropertiesFromCommandLine(final CommandLine commandLine) {
		this.cmdl = commandLine;
		return (this.initFromArgs(commandLine) && this.assertOutputDirExists()) || this.assertInputDirsExistsAndAreMonitoringLogs();
	}

	@Override
	protected boolean performTask() {
		this.dumpConfiguration();
		return this.dispatchTasks();
	}

	@Override
	protected HelpFormatter getHelpFormatter() {
		final HelpFormatter helpFormatter = new CLIHelpFormatter();

		helpFormatter.setOptionComparator(new Comparator<Object>() {

			@Override
			public int compare(final Object o1, final Object o2) {
				if (o1 == o2) {
					return 0;
				}
				final int posO1 = Constants.SORTED_OPTION_LIST.indexOf(o1);
				final int posO2 = Constants.SORTED_OPTION_LIST.indexOf(o2);
				if (posO1 < posO2) {
					return -1;
				}
				if (posO1 > posO2) {
					return 1;
				}
				return 0;
			}
		});

		return helpFormatter;
	}

	/**
	 * This method uses the (already parsed and stored) command line arguments to initialize the tool.
	 * 
	 * @param commandLine
	 * 
	 * @return true if and only if the tool has been initialized correctly.
	 */
	private boolean initFromArgs(final CommandLine commandLine) {
		if (commandLine.hasOption('d')) {
			ToolsUtil.loadDebugLogger();
		} else if (commandLine.hasOption('v')) {
			ToolsUtil.loadVerboseLogger();
		}

		this.inputDirs = commandLine.getOptionValues(Constants.CMD_OPT_NAME_INPUTDIRS);
		this.outputDir = commandLine.getOptionValue(Constants.CMD_OPT_NAME_OUTPUTDIR);

		if (this.cmdl.hasOption(Constants.CMD_OPT_NAME_SELECTTRACES) && this.cmdl.hasOption(Constants.CMD_OPT_NAME_FILTERTRACES)) {
			LOG.error("Trace Id selection and filtering are mutually exclusive");
			return false;
		}

		if (this.cmdl.hasOption(Constants.CMD_OPT_NAME_SELECTTRACES) || this.cmdl.hasOption(Constants.CMD_OPT_NAME_FILTERTRACES)) { // Parse list of trace Ids
			this.invertTraceIdFilter = this.cmdl.hasOption(Constants.CMD_OPT_NAME_FILTERTRACES);
			final String[] traceIdList = this.cmdl.getOptionValues(this.invertTraceIdFilter ? Constants.CMD_OPT_NAME_FILTERTRACES // NOCS (Short if operator)
					: Constants.CMD_OPT_NAME_SELECTTRACES);

			this.selectedTraces = new TreeSet<Long>();

			final int numSelectedTraces = traceIdList.length;
			try {
				for (final String idStr : traceIdList) {
					this.selectedTraces.add(Long.valueOf(idStr));
				}
				LOG.info(numSelectedTraces + " trace" + (numSelectedTraces > 1 ? "s" : "") + (this.invertTraceIdFilter ? " filtered" : " selected")); // NOCS
			} catch (final Exception e) { // NOPMD NOCS (IllegalCatchCheck)
				LOG.error("Failed to parse list of trace IDs: " + Arrays.toString(traceIdList), e);
				return false;
			}
		}

		this.shortLabels = commandLine.hasOption(Constants.CMD_OPT_NAME_SHORTLABELS);
		this.includeSelfLoops = commandLine.hasOption(Constants.CMD_OPT_NAME_INCLUDESELFLOOPS);
		this.ignoreInvalidTraces = commandLine.hasOption(Constants.CMD_OPT_NAME_IGNOREINVALIDTRACES);
		this.ignoreAssumedCalls = commandLine.hasOption(Constants.CMD_OPT_NAME_IGNORE_ASSUMED);

		final String maxTraceDurationStr = commandLine.getOptionValue(Constants.CMD_OPT_NAME_MAXTRACEDURATION,
				Integer.toString(this.maxTraceDurationMillis));
		try {
			this.maxTraceDurationMillis = Integer.parseInt(maxTraceDurationStr);
		} catch (final NumberFormatException exc) {
			LOG.error("Failed to parse int value of property " + Constants.CMD_OPT_NAME_MAXTRACEDURATION + " (must be an integer):"
					+ maxTraceDurationStr, exc);
			return false;
		}

		final DateFormat dateFormat = new SimpleDateFormat(Constants.DATE_FORMAT_PATTERN, Locale.US);
		dateFormat.setTimeZone(TimeZone.getTimeZone("UTC"));

		try {
			final String ignoreRecordsBeforeTimestampString = commandLine.getOptionValue(Constants.CMD_OPT_NAME_IGNOREEXECUTIONSBEFOREDATE, null);
			final String ignoreRecordsAfterTimestampString = commandLine.getOptionValue(Constants.CMD_OPT_NAME_IGNOREEXECUTIONSAFTERDATE, null);
			if (ignoreRecordsBeforeTimestampString != null) {
				long ignoreExecutionsBeforeTimestampTemp;
				try {
					ignoreExecutionsBeforeTimestampTemp = Long.parseLong(ignoreRecordsBeforeTimestampString);
					LOG.info("Ignoring records before " + ignoreExecutionsBeforeTimestampTemp);
				} catch (final NumberFormatException ex) {
					final Date ignoreBeforeDate = dateFormat.parse(ignoreRecordsBeforeTimestampString);
					ignoreExecutionsBeforeTimestampTemp = ignoreBeforeDate.getTime() * (1000 * 1000);
					LOG.info("Ignoring records before " + dateFormat.format(ignoreBeforeDate) + " (" + ignoreExecutionsBeforeTimestampTemp + ")");
				}
				this.ignoreExecutionsBeforeTimestamp = ignoreExecutionsBeforeTimestampTemp;
			}
			if (ignoreRecordsAfterTimestampString != null) {
				long ignoreExecutionsAfterTimestampTemp;
				try {
					ignoreExecutionsAfterTimestampTemp = Long.parseLong(ignoreRecordsAfterTimestampString);
					LOG.info("Ignoring records after " + ignoreExecutionsAfterTimestampTemp);
				} catch (final NumberFormatException ex) {
					final Date ignoreAfterDate = dateFormat.parse(ignoreRecordsAfterTimestampString);
					ignoreExecutionsAfterTimestampTemp = ignoreAfterDate.getTime() * (1000 * 1000);
					LOG.info("Ignoring records after " + dateFormat.format(ignoreAfterDate) + " (" + ignoreExecutionsAfterTimestampTemp + ")");
				}
				this.ignoreExecutionsAfterTimestamp = ignoreExecutionsAfterTimestampTemp;

			}
		} catch (final java.text.ParseException ex) {
			final String errorMsg = "Error parsing date/time string. Please use the following pattern: " + DATE_FORMAT_PATTERN_CMD_USAGE_HELP;
			LOG.error(errorMsg, ex);
			return false;
		}
		return true;
	}

	/**
	 * Returns if the specified output directory {@link #outputDir} exists. If
	 * the directory does not exist, an error message is printed to stderr.
	 * 
	 * @return true if {@link #outputDir} is exists and is a directory; false
	 *         otherwise
	 */
	private boolean assertOutputDirExists() {
		final File outputDirFile = new File(this.outputDir);
		try {
			if (!outputDirFile.exists()) {
				LOG.error("The specified output directory '" + outputDirFile.getCanonicalPath() + "' does not exist");
				return false;
			}
<<<<<<< HEAD
			System.out.println("--" + longOpt + ": " + val); // NOPMD (System.out)
		}
	}

	private static void addDecorators(final String[] decoratorNames, final AbstractDependencyGraphFilter<?> plugin) {
		if (decoratorNames == null) {
			return;
		}
		final List<String> decoratorList = Arrays.asList(decoratorNames);
		final Iterator<String> decoratorIterator = decoratorList.iterator();

		while (decoratorIterator.hasNext()) {
			final String currentDecoratorStr = decoratorIterator.next();
			if (Constants.RESPONSE_TIME_DECORATOR_FLAG.equals(currentDecoratorStr)) {
				plugin.addDecorator(new ResponseTimeNodeDecorator(TimeUnit.MILLISECONDS));
				continue;
			} else if (Constants.RESPONSE_TIME_DECORATOR_FLAG_NS.equals(currentDecoratorStr)) {
				plugin.addDecorator(new ResponseTimeNodeDecorator(TimeUnit.NANOSECONDS));
				continue;
			} else if (Constants.RESPONSE_TIME_DECORATOR_FLAG_US.equals(currentDecoratorStr)) {
				plugin.addDecorator(new ResponseTimeNodeDecorator(TimeUnit.MICROSECONDS));
				continue;
			} else if (Constants.RESPONSE_TIME_DECORATOR_FLAG_MS.equals(currentDecoratorStr)) {
				plugin.addDecorator(new ResponseTimeNodeDecorator(TimeUnit.MILLISECONDS));
				continue;
			} else if (Constants.RESPONSE_TIME_DECORATOR_FLAG_S.equals(currentDecoratorStr)) {
				plugin.addDecorator(new ResponseTimeNodeDecorator(TimeUnit.SECONDS));
				continue;
			} else if (Constants.RESPONSE_TIME_COLORING_DECORATOR_FLAG.equals(currentDecoratorStr)) {
				// if decorator is responseColoring, next value should be the threshold
				final String thresholdStringStr = decoratorIterator.next();

				try {
					final int threshold = Integer.parseInt(thresholdStringStr);
=======
>>>>>>> f4e2b267

			if (!outputDirFile.isDirectory()) {
				LOG.error("The specified output directory '" + outputDirFile.getCanonicalPath() + "' is not a directory");
				return false;
			}

		} catch (final IOException e) { // thrown by File.getCanonicalPath()
			LOG.error("Error resolving name of output directory: '" + this.outputDir + "'");
		}

		return true;
	}

	/**
	 * Returns if the specified input directories {@link #inputDirs} exist and that
	 * each one is a monitoring log. If this is not the case for one of the directories,
	 * an error message is printed to stderr.
	 * 
	 * @return true if {@link #outputDir} is exists and is a directory; false
	 *         otherwise
	 */
	private boolean assertInputDirsExistsAndAreMonitoringLogs() {
		for (final String inputDir : this.inputDirs) {
			final File inputDirFile = new File(inputDir);
			try {
				if (!inputDirFile.exists()) {
					LOG.error("The specified input directory '" + inputDirFile.getCanonicalPath() + "' does not exist");
					return false;
				}
				if (!inputDirFile.isDirectory() && !inputDir.endsWith(FSUtil.ZIP_FILE_EXTENSION)) {
					LOG.error("The specified input directory '" + inputDirFile.getCanonicalPath() + "' is neither a directory nor a zip file");
					return false;
				}
				// check whether inputDirFile contains a (kieker|tpmon).map file; the latter for legacy reasons
				if (inputDirFile.isDirectory()) { // only check for dirs
					final File[] mapFiles = { new File(inputDir + File.separatorChar + FSUtil.MAP_FILENAME),
						new File(inputDir + File.separatorChar + FSUtil.LEGACY_MAP_FILENAME), };
					boolean mapFileExists = false;
					for (final File potentialMapFile : mapFiles) {
						if (potentialMapFile.isFile()) {
							mapFileExists = true;
							break;
						}
					}
					if (!mapFileExists) {
						LOG.error("The specified input directory '" + inputDirFile.getCanonicalPath() + "' is not a kieker log directory");
						return false;
					}
				}
			} catch (final IOException e) { // thrown by File.getCanonicalPath()
				LOG.error("Error resolving name of input directory: '" + inputDir + "'");
			}
		}

		return true;
	}

	/**
	 * 
	 * @return false iff an error occurred
	 */
	private boolean dispatchTasks() {
		boolean retVal = true;
		int numRequestedTasks = 0;

		TraceReconstructionFilter mtReconstrFilter = null;
		EventRecordTraceCounter eventRecordTraceCounter = null;
		EventRecordTraceReconstructionFilter eventTraceReconstructionFilter = null;
		TraceEventRecords2ExecutionAndMessageTraceFilter traceEvents2ExecutionAndMessageTraceFilter = null;
		try {
			FSReader reader;
			{ // NOCS (NestedBlock)
				final Configuration conf = new Configuration(null);
				conf.setProperty(FSReader.CONFIG_PROPERTY_NAME_INPUTDIRS, Configuration.toProperty(this.inputDirs));
				conf.setProperty(FSReader.CONFIG_PROPERTY_NAME_IGNORE_UNKNOWN_RECORD_TYPES, Boolean.TRUE.toString());
				reader = new FSReader(conf, this.analysisController);
			}

			// Unify Strings
			final StringBufferFilter stringBufferFilter = new StringBufferFilter(new Configuration(), this.analysisController);
			this.analysisController.connect(reader, FSReader.OUTPUT_PORT_NAME_RECORDS, stringBufferFilter, StringBufferFilter.INPUT_PORT_NAME_EVENTS);

			// This map can be used within the constructor for all following plugins which use the repository with the name defined in the
			// AbstractTraceAnalysisPlugin.
			final TimestampFilter timestampFilter;
			{ // NOCS (nested block)
				// Create the timestamp filter and connect to the reader's output port
				final Configuration configTimestampFilter = new Configuration();
				configTimestampFilter.setProperty(TimestampFilter.CONFIG_PROPERTY_NAME_IGNORE_BEFORE_TIMESTAMP,
						Long.toString(this.ignoreExecutionsBeforeTimestamp));
				configTimestampFilter.setProperty(TimestampFilter.CONFIG_PROPERTY_NAME_IGNORE_AFTER_TIMESTAMP,
						Long.toString(this.ignoreExecutionsAfterTimestamp));

				timestampFilter = new TimestampFilter(configTimestampFilter, this.analysisController);
				this.analysisController.connect(stringBufferFilter, StringBufferFilter.OUTPUT_PORT_NAME_RELAYED_EVENTS,
						timestampFilter, TimestampFilter.INPUT_PORT_NAME_EXECUTION);
				this.analysisController.connect(stringBufferFilter, StringBufferFilter.OUTPUT_PORT_NAME_RELAYED_EVENTS,
						timestampFilter, TimestampFilter.INPUT_PORT_NAME_FLOW);
			}

			final TraceIdFilter traceIdFilter;
			{ // NOCS (nested block)
				// Create the trace ID filter and connect to the timestamp filter's output port
				final Configuration configTraceIdFilterFlow = new Configuration();
				if (this.selectedTraces == null) {
					configTraceIdFilterFlow.setProperty(TraceIdFilter.CONFIG_PROPERTY_NAME_SELECT_ALL_TRACES, Boolean.TRUE.toString());
				} else {
					configTraceIdFilterFlow.setProperty(TraceIdFilter.CONFIG_PROPERTY_NAME_SELECT_ALL_TRACES, Boolean.FALSE.toString());
					configTraceIdFilterFlow.setProperty(TraceIdFilter.CONFIG_PROPERTY_NAME_SELECTED_TRACES,
							Configuration.toProperty(this.selectedTraces.toArray(new Long[this.selectedTraces.size()])));
				}

				traceIdFilter = new TraceIdFilter(configTraceIdFilterFlow, this.analysisController);

				this.analysisController.connect(timestampFilter, TimestampFilter.OUTPUT_PORT_NAME_WITHIN_PERIOD,
						traceIdFilter, TraceIdFilter.INPUT_PORT_NAME_COMBINED);
			}

			final ExecutionRecordTransformationFilter execRecTransformer;
			{ // NOCS (nested block)
				// Create the execution record transformation filter and connect to the trace ID filter's output port
				final Configuration execRecTransformerConfig = new Configuration();
				execRecTransformerConfig.setProperty(AbstractAnalysisComponent.CONFIG_NAME, Constants.EXEC_TRACE_RECONSTR_COMPONENT_NAME);
				execRecTransformer = new ExecutionRecordTransformationFilter(execRecTransformerConfig, this.analysisController);
				if (this.invertTraceIdFilter) {
					this.analysisController.connect(traceIdFilter, TraceIdFilter.OUTPUT_PORT_NAME_MISMATCH, execRecTransformer,
							ExecutionRecordTransformationFilter.INPUT_PORT_NAME_RECORDS);
				} else {
					this.analysisController.connect(traceIdFilter, TraceIdFilter.OUTPUT_PORT_NAME_MATCH, execRecTransformer,
							ExecutionRecordTransformationFilter.INPUT_PORT_NAME_RECORDS);
				}

				this.analysisController.connect(execRecTransformer, AbstractTraceAnalysisFilter.REPOSITORY_PORT_NAME_SYSTEM_MODEL, this.systemEntityFactory);
			}

			{ // NOCS (nested block)
				// Create the trace reconstruction filter and connect to the record transformation filter's output port
				final Configuration mtReconstrFilterConfig = new Configuration();
				mtReconstrFilterConfig.setProperty(AbstractAnalysisComponent.CONFIG_NAME, Constants.TRACERECONSTR_COMPONENT_NAME);
				mtReconstrFilterConfig.setProperty(TraceReconstructionFilter.CONFIG_PROPERTY_NAME_TIMEUNIT,
						TimeUnit.MILLISECONDS.name());
				mtReconstrFilterConfig.setProperty(TraceReconstructionFilter.CONFIG_PROPERTY_NAME_MAX_TRACE_DURATION,
						Integer.toString(this.maxTraceDurationMillis));
				mtReconstrFilterConfig.setProperty(TraceReconstructionFilter.CONFIG_PROPERTY_NAME_IGNORE_INVALID_TRACES,
						Boolean.toString(this.ignoreInvalidTraces));
				mtReconstrFilter = new TraceReconstructionFilter(mtReconstrFilterConfig, this.analysisController);
				this.analysisController.connect(mtReconstrFilter, AbstractTraceAnalysisFilter.REPOSITORY_PORT_NAME_SYSTEM_MODEL, this.systemEntityFactory);
				this.analysisController.connect(execRecTransformer, ExecutionRecordTransformationFilter.OUTPUT_PORT_NAME_EXECUTIONS,
						mtReconstrFilter, TraceReconstructionFilter.INPUT_PORT_NAME_EXECUTIONS);
			}

			{ // NOCS (nested block)
				// Create the event record trace generation filter and connect to the trace ID filter's output port
				final Configuration configurationEventRecordTraceGenerationFilter = new Configuration();
				configurationEventRecordTraceGenerationFilter.setProperty(AbstractAnalysisComponent.CONFIG_NAME, Constants.EVENTRECORDTRACERECONSTR_COMPONENT_NAME);
				configurationEventRecordTraceGenerationFilter.setProperty(EventRecordTraceReconstructionFilter.CONFIG_PROPERTY_NAME_TIMEUNIT,
						TimeUnit.MILLISECONDS.name());
				configurationEventRecordTraceGenerationFilter.setProperty(EventRecordTraceReconstructionFilter.CONFIG_PROPERTY_NAME_MAX_TRACE_DURATION,
						Long.toString(this.maxTraceDurationMillis));
				eventTraceReconstructionFilter = new EventRecordTraceReconstructionFilter(configurationEventRecordTraceGenerationFilter, this.analysisController);

				if (this.invertTraceIdFilter) {
					this.analysisController.connect(traceIdFilter, TraceIdFilter.OUTPUT_PORT_NAME_MISMATCH, eventTraceReconstructionFilter,
							EventRecordTraceReconstructionFilter.INPUT_PORT_NAME_TRACE_RECORDS);
				} else {
					this.analysisController.connect(traceIdFilter, TraceIdFilter.OUTPUT_PORT_NAME_MATCH, eventTraceReconstructionFilter,
							EventRecordTraceReconstructionFilter.INPUT_PORT_NAME_TRACE_RECORDS);
				}
			}

			{ // NOCS (nested block)
				// Create the counter for valid/invalid event record traces
				final Configuration configurationEventRecordTraceCounter = new Configuration();
				configurationEventRecordTraceCounter.setProperty(AbstractAnalysisComponent.CONFIG_NAME, Constants.EXECEVENTRACESFROMEVENTTRACES_COMPONENT_NAME);
				configurationEventRecordTraceCounter.setProperty(EventRecordTraceCounter.CONFIG_PROPERTY_NAME_LOG_INVALID,
						Boolean.toString(!this.ignoreInvalidTraces));
				eventRecordTraceCounter = new EventRecordTraceCounter(configurationEventRecordTraceCounter, this.analysisController);

				this.analysisController.connect(
						eventTraceReconstructionFilter, EventRecordTraceReconstructionFilter.OUTPUT_PORT_NAME_TRACE_VALID,
						eventRecordTraceCounter, EventRecordTraceCounter.INPUT_PORT_NAME_VALID);
				this.analysisController.connect(
						eventTraceReconstructionFilter, EventRecordTraceReconstructionFilter.OUTPUT_PORT_NAME_TRACE_INVALID,
						eventRecordTraceCounter, EventRecordTraceCounter.INPUT_PORT_NAME_INVALID);
			}

			{ // NOCS (nested block)
				// Create the event trace to execution/message trace transformation filter and connect its input to the event record trace generation filter's output
				// port
				final Configuration configurationEventTrace2ExecutionTraceFilter = new Configuration();
				configurationEventTrace2ExecutionTraceFilter.setProperty(AbstractAnalysisComponent.CONFIG_NAME,
						Constants.EXECTRACESFROMEVENTTRACES_COMPONENT_NAME);
				configurationEventTrace2ExecutionTraceFilter.setProperty(TraceEventRecords2ExecutionAndMessageTraceFilter.CONFIG_IGNORE_ASSUMED,
						Boolean.toString(this.ignoreAssumedCalls));
				// EventTrace2ExecutionTraceFilter has no configuration properties
				traceEvents2ExecutionAndMessageTraceFilter = new TraceEventRecords2ExecutionAndMessageTraceFilter(configurationEventTrace2ExecutionTraceFilter,
						this.analysisController);

				this.analysisController.connect(eventTraceReconstructionFilter, EventRecordTraceReconstructionFilter.OUTPUT_PORT_NAME_TRACE_VALID,
						traceEvents2ExecutionAndMessageTraceFilter, TraceEventRecords2ExecutionAndMessageTraceFilter.INPUT_PORT_NAME_EVENT_TRACE);
				this.analysisController.connect(traceEvents2ExecutionAndMessageTraceFilter, AbstractTraceAnalysisFilter.REPOSITORY_PORT_NAME_SYSTEM_MODEL,
						this.systemEntityFactory);
			}

			final List<AbstractTraceProcessingFilter> allTraceProcessingComponents = new ArrayList<AbstractTraceProcessingFilter>();
			final List<AbstractGraphProducingFilter<?>> allGraphProducers = new ArrayList<AbstractGraphProducingFilter<?>>();

			final Configuration traceAllocationEquivClassFilterConfig = new Configuration();
			traceAllocationEquivClassFilterConfig.setProperty(AbstractAnalysisComponent.CONFIG_NAME, Constants.TRACEALLOCATIONEQUIVCLASS_COMPONENT_NAME);
			traceAllocationEquivClassFilterConfig.setProperty(TraceEquivalenceClassFilter.CONFIG_PROPERTY_NAME_EQUIVALENCE_MODE,
					TraceEquivalenceClassModes.ALLOCATION.toString());
			TraceEquivalenceClassFilter traceAllocationEquivClassFilter = null; // must not be instantiate it here, due to side-effects in the constructor
			if (this.cmdl.hasOption(Constants.CMD_OPT_NAME_TASK_ALLOCATIONEQUIVCLASSREPORT)) {
				/**
				 * Currently, this filter is only used to print an equivalence
				 * report. That's why we only activate it in case this options
				 * is requested.
				 */
				traceAllocationEquivClassFilter = new TraceEquivalenceClassFilter(traceAllocationEquivClassFilterConfig, this.analysisController);
				this.analysisController.connect(traceAllocationEquivClassFilter, AbstractTraceAnalysisFilter.REPOSITORY_PORT_NAME_SYSTEM_MODEL,
						this.systemEntityFactory);
				this.analysisController.connect(mtReconstrFilter, TraceReconstructionFilter.OUTPUT_PORT_NAME_EXECUTION_TRACE,
						traceAllocationEquivClassFilter, TraceEquivalenceClassFilter.INPUT_PORT_NAME_EXECUTION_TRACE);
				this.analysisController.connect(traceEvents2ExecutionAndMessageTraceFilter,
						TraceEventRecords2ExecutionAndMessageTraceFilter.OUTPUT_PORT_NAME_EXECUTION_TRACE,
						traceAllocationEquivClassFilter, TraceEquivalenceClassFilter.INPUT_PORT_NAME_EXECUTION_TRACE);
				allTraceProcessingComponents.add(traceAllocationEquivClassFilter);
			}

			final Configuration traceAssemblyEquivClassFilterConfig = new Configuration();
			traceAssemblyEquivClassFilterConfig.setProperty(AbstractAnalysisComponent.CONFIG_NAME, Constants.TRACEASSEMBLYEQUIVCLASS_COMPONENT_NAME);
			traceAssemblyEquivClassFilterConfig.setProperty(TraceEquivalenceClassFilter.CONFIG_PROPERTY_NAME_EQUIVALENCE_MODE,
					TraceEquivalenceClassModes.ASSEMBLY.toString());
			TraceEquivalenceClassFilter traceAssemblyEquivClassFilter = null; // must not be instantiate it here, due to side-effects in the constructor
			if (this.cmdl.hasOption(Constants.CMD_OPT_NAME_TASK_ASSEMBLYEQUIVCLASSREPORT)) {
				/**
				 * Currently, this filter is only used to print an equivalence
				 * report. That's why we only activate it in case this options
				 * is requested.
				 */
				traceAssemblyEquivClassFilter = new TraceEquivalenceClassFilter(traceAssemblyEquivClassFilterConfig, this.analysisController);
				this.analysisController.connect(mtReconstrFilter, TraceReconstructionFilter.OUTPUT_PORT_NAME_EXECUTION_TRACE,
						traceAssemblyEquivClassFilter, TraceEquivalenceClassFilter.INPUT_PORT_NAME_EXECUTION_TRACE);
				this.analysisController.connect(traceEvents2ExecutionAndMessageTraceFilter,
						TraceEventRecords2ExecutionAndMessageTraceFilter.OUTPUT_PORT_NAME_EXECUTION_TRACE,
						traceAssemblyEquivClassFilter, TraceEquivalenceClassFilter.INPUT_PORT_NAME_EXECUTION_TRACE);
				this.analysisController.connect(traceAssemblyEquivClassFilter, AbstractTraceAnalysisFilter.REPOSITORY_PORT_NAME_SYSTEM_MODEL,
						this.systemEntityFactory);
				allTraceProcessingComponents.add(traceAssemblyEquivClassFilter);
			}

			// fill list of msgTraceProcessingComponents:
			MessageTraceWriterFilter componentPrintMsgTrace = null;
			if (this.cmdl.hasOption(Constants.CMD_OPT_NAME_TASK_PRINTMSGTRACES)) {
				numRequestedTasks++;
				final Configuration componentPrintMsgTraceConfig = new Configuration();
				componentPrintMsgTraceConfig.setProperty(AbstractAnalysisComponent.CONFIG_NAME, Constants.PRINTMSGTRACE_COMPONENT_NAME);
				componentPrintMsgTraceConfig.setProperty(MessageTraceWriterFilter.CONFIG_PROPERTY_NAME_OUTPUT_FN, new File(this.outputDir
						+ File.separator
						+ this.outputFnPrefix + Constants.MESSAGE_TRACES_FN_PREFIX + ".txt")
						.getCanonicalPath());
				componentPrintMsgTrace = new MessageTraceWriterFilter(componentPrintMsgTraceConfig, this.analysisController);

				this.analysisController.connect(mtReconstrFilter, TraceReconstructionFilter.OUTPUT_PORT_NAME_MESSAGE_TRACE,
						componentPrintMsgTrace, AbstractMessageTraceProcessingFilter.INPUT_PORT_NAME_MESSAGE_TRACES);
				this.analysisController.connect(traceEvents2ExecutionAndMessageTraceFilter,
						TraceEventRecords2ExecutionAndMessageTraceFilter.OUTPUT_PORT_NAME_MESSAGE_TRACE,
						componentPrintMsgTrace, AbstractMessageTraceProcessingFilter.INPUT_PORT_NAME_MESSAGE_TRACES);
				this.analysisController.connect(componentPrintMsgTrace, AbstractTraceAnalysisFilter.REPOSITORY_PORT_NAME_SYSTEM_MODEL,
						this.systemEntityFactory);
				allTraceProcessingComponents.add(componentPrintMsgTrace);
			}
			ExecutionTraceWriterFilter componentPrintExecTrace = null;
			if (this.cmdl.hasOption(Constants.CMD_OPT_NAME_TASK_PRINTEXECTRACES)) {
				numRequestedTasks++;
				final Configuration componentPrintExecTraceConfig = new Configuration();
				componentPrintExecTraceConfig.setProperty(AbstractAnalysisComponent.CONFIG_NAME, Constants.PRINTEXECTRACE_COMPONENT_NAME);
				componentPrintExecTraceConfig.setProperty(ExecutionTraceWriterFilter.CONFIG_PROPERTY_NAME_OUTPUT_FN, new File(this.outputDir
						+ File.separator
						+ this.outputFnPrefix + Constants.EXECUTION_TRACES_FN_PREFIX + ".txt")
						.getCanonicalPath());
				componentPrintExecTrace = new ExecutionTraceWriterFilter(componentPrintExecTraceConfig, this.analysisController);

				this.analysisController.connect(mtReconstrFilter, TraceReconstructionFilter.OUTPUT_PORT_NAME_EXECUTION_TRACE,
						componentPrintExecTrace, ExecutionTraceWriterFilter.INPUT_PORT_NAME_EXECUTION_TRACES);
				this.analysisController.connect(traceEvents2ExecutionAndMessageTraceFilter,
						TraceEventRecords2ExecutionAndMessageTraceFilter.OUTPUT_PORT_NAME_EXECUTION_TRACE,
						componentPrintExecTrace, ExecutionTraceWriterFilter.INPUT_PORT_NAME_EXECUTION_TRACES);
				this.analysisController.connect(componentPrintExecTrace, AbstractTraceAnalysisFilter.REPOSITORY_PORT_NAME_SYSTEM_MODEL,
						this.systemEntityFactory);
				allTraceProcessingComponents.add(componentPrintExecTrace);
			}
			InvalidExecutionTraceWriterFilter componentPrintInvalidTrace = null;
			if (this.cmdl.hasOption(Constants.CMD_OPT_NAME_TASK_PRINTINVALIDEXECTRACES)) {
				numRequestedTasks++;
				final Configuration componentPrintInvalidTraceConfig = new Configuration();
				componentPrintInvalidTraceConfig.setProperty(AbstractAnalysisComponent.CONFIG_NAME,
						Constants.PRINTINVALIDEXECTRACE_COMPONENT_NAME);
				componentPrintInvalidTraceConfig.setProperty(InvalidExecutionTraceWriterFilter.CONFIG_PROPERTY_NAME_OUTPUT_FN, new File(this.outputDir
						+ File.separator
						+ this.outputFnPrefix
						+ Constants.INVALID_TRACES_FN_PREFIX + ".txt").getCanonicalPath());
				componentPrintInvalidTrace = new InvalidExecutionTraceWriterFilter(componentPrintInvalidTraceConfig, this.analysisController);

				this.analysisController.connect(mtReconstrFilter, TraceReconstructionFilter.OUTPUT_PORT_NAME_INVALID_EXECUTION_TRACE,
						componentPrintInvalidTrace, InvalidExecutionTraceWriterFilter.INPUT_PORT_NAME_INVALID_EXECUTION_TRACES);
				this.analysisController.connect(componentPrintInvalidTrace, AbstractTraceAnalysisFilter.REPOSITORY_PORT_NAME_SYSTEM_MODEL,
						this.systemEntityFactory);
				this.analysisController.connect(traceEvents2ExecutionAndMessageTraceFilter,
						TraceEventRecords2ExecutionAndMessageTraceFilter.OUTPUT_PORT_NAME_INVALID_EXECUTION_TRACE,
						componentPrintInvalidTrace, InvalidExecutionTraceWriterFilter.INPUT_PORT_NAME_INVALID_EXECUTION_TRACES);
				allTraceProcessingComponents.add(componentPrintInvalidTrace);
			}
			SequenceDiagramFilter componentPlotAllocationSeqDiagr = null;
			if (retVal && this.cmdl.hasOption(Constants.CMD_OPT_NAME_TASK_PLOTALLOCATIONSEQDS)) {
				numRequestedTasks++;
				final Configuration componentPlotAllocationSeqDiagrConfig = new Configuration();
				componentPlotAllocationSeqDiagrConfig.setProperty(AbstractAnalysisComponent.CONFIG_NAME, Constants.PLOTALLOCATIONSEQDIAGR_COMPONENT_NAME);
				componentPlotAllocationSeqDiagrConfig.setProperty(SequenceDiagramFilter.CONFIG_PROPERTY_NAME_OUTPUT_FN_BASE,
						this.outputDir + File.separator + this.outputFnPrefix + Constants.ALLOCATION_SEQUENCE_DIAGRAM_FN_PREFIX);
				componentPlotAllocationSeqDiagrConfig.setProperty(SequenceDiagramFilter.CONFIG_PROPERTY_NAME_OUTPUT_SDMODE,
						SequenceDiagramFilter.SDModes.ALLOCATION.toString());
				componentPlotAllocationSeqDiagrConfig.setProperty(SequenceDiagramFilter.CONFIG_PROPERTY_NAME_OUTPUT_SHORTLABES,
						Boolean.toString(this.shortLabels));
				componentPlotAllocationSeqDiagr = new SequenceDiagramFilter(componentPlotAllocationSeqDiagrConfig, this.analysisController);

				this.analysisController.connect(mtReconstrFilter, TraceReconstructionFilter.OUTPUT_PORT_NAME_MESSAGE_TRACE,
						componentPlotAllocationSeqDiagr, AbstractMessageTraceProcessingFilter.INPUT_PORT_NAME_MESSAGE_TRACES);
				this.analysisController.connect(traceEvents2ExecutionAndMessageTraceFilter,
						TraceEventRecords2ExecutionAndMessageTraceFilter.OUTPUT_PORT_NAME_MESSAGE_TRACE,
						componentPlotAllocationSeqDiagr, AbstractMessageTraceProcessingFilter.INPUT_PORT_NAME_MESSAGE_TRACES);
				this.analysisController.connect(componentPlotAllocationSeqDiagr, AbstractTraceAnalysisFilter.REPOSITORY_PORT_NAME_SYSTEM_MODEL,
						this.systemEntityFactory);
				allTraceProcessingComponents.add(componentPlotAllocationSeqDiagr);
			}
			SequenceDiagramFilter componentPlotAssemblySeqDiagr = null;
			if (retVal && this.cmdl.hasOption(Constants.CMD_OPT_NAME_TASK_PLOTASSEMBLYSEQDS)) {
				numRequestedTasks++;
				final Configuration componentPlotAssemblySeqDiagrConfig = new Configuration();
				componentPlotAssemblySeqDiagrConfig.setProperty(AbstractAnalysisComponent.CONFIG_NAME, Constants.PLOTASSEMBLYSEQDIAGR_COMPONENT_NAME);
				componentPlotAssemblySeqDiagrConfig.setProperty(SequenceDiagramFilter.CONFIG_PROPERTY_NAME_OUTPUT_FN_BASE,
						this.outputDir + File.separator + this.outputFnPrefix + Constants.ASSEMBLY_SEQUENCE_DIAGRAM_FN_PREFIX);
				componentPlotAssemblySeqDiagrConfig.setProperty(SequenceDiagramFilter.CONFIG_PROPERTY_NAME_OUTPUT_SDMODE,
						SequenceDiagramFilter.SDModes.ASSEMBLY.toString());
				componentPlotAssemblySeqDiagrConfig.setProperty(SequenceDiagramFilter.CONFIG_PROPERTY_NAME_OUTPUT_SHORTLABES,
						Boolean.toString(this.shortLabels));
				componentPlotAssemblySeqDiagr = new SequenceDiagramFilter(componentPlotAssemblySeqDiagrConfig, this.analysisController);

				this.analysisController.connect(mtReconstrFilter, TraceReconstructionFilter.OUTPUT_PORT_NAME_MESSAGE_TRACE,
						componentPlotAssemblySeqDiagr, AbstractMessageTraceProcessingFilter.INPUT_PORT_NAME_MESSAGE_TRACES);
				this.analysisController.connect(traceEvents2ExecutionAndMessageTraceFilter,
						TraceEventRecords2ExecutionAndMessageTraceFilter.OUTPUT_PORT_NAME_MESSAGE_TRACE,
						componentPlotAssemblySeqDiagr, AbstractMessageTraceProcessingFilter.INPUT_PORT_NAME_MESSAGE_TRACES);
				this.analysisController.connect(componentPlotAssemblySeqDiagr, AbstractTraceAnalysisFilter.REPOSITORY_PORT_NAME_SYSTEM_MODEL,
						this.systemEntityFactory);
				allTraceProcessingComponents.add(componentPlotAssemblySeqDiagr);
			}

			ComponentDependencyGraphAllocationFilter componentPlotAllocationComponentDepGraph = null;
			if (retVal && this.cmdl.hasOption(Constants.CMD_OPT_NAME_TASK_PLOTALLOCATIONCOMPONENTDEPG)) {
				numRequestedTasks++;
				final Configuration configuration = new Configuration();
				componentPlotAllocationComponentDepGraph = new ComponentDependencyGraphAllocationFilter(configuration, this.analysisController);

				final String[] nodeDecorations = this.cmdl.getOptionValues(Constants.CMD_OPT_NAME_TASK_PLOTALLOCATIONCOMPONENTDEPG);
				TraceAnalysisTool.addDecorators(nodeDecorations, componentPlotAllocationComponentDepGraph);

				this.analysisController.connect(mtReconstrFilter, TraceReconstructionFilter.OUTPUT_PORT_NAME_MESSAGE_TRACE,
						componentPlotAllocationComponentDepGraph, AbstractMessageTraceProcessingFilter.INPUT_PORT_NAME_MESSAGE_TRACES);
				this.analysisController.connect(traceEvents2ExecutionAndMessageTraceFilter,
						TraceEventRecords2ExecutionAndMessageTraceFilter.OUTPUT_PORT_NAME_MESSAGE_TRACE,
						componentPlotAllocationComponentDepGraph, AbstractMessageTraceProcessingFilter.INPUT_PORT_NAME_MESSAGE_TRACES);
				this.analysisController.connect(componentPlotAllocationComponentDepGraph, AbstractTraceAnalysisFilter.REPOSITORY_PORT_NAME_SYSTEM_MODEL,
						this.systemEntityFactory);

				allTraceProcessingComponents.add(componentPlotAllocationComponentDepGraph);
				allGraphProducers.add(componentPlotAllocationComponentDepGraph);
			}

			ComponentDependencyGraphAssemblyFilter componentPlotAssemblyComponentDepGraph = null;
			if (retVal && this.cmdl.hasOption(Constants.CMD_OPT_NAME_TASK_PLOTASSEMBLYCOMPONENTDEPG)) {
				numRequestedTasks++;
				final Configuration configuration = new Configuration();
				componentPlotAssemblyComponentDepGraph = new ComponentDependencyGraphAssemblyFilter(configuration, this.analysisController);

				final String[] nodeDecorations = this.cmdl.getOptionValues(Constants.CMD_OPT_NAME_TASK_PLOTASSEMBLYCOMPONENTDEPG);
				TraceAnalysisTool.addDecorators(nodeDecorations, componentPlotAssemblyComponentDepGraph);

				this.analysisController.connect(mtReconstrFilter, TraceReconstructionFilter.OUTPUT_PORT_NAME_MESSAGE_TRACE,
						componentPlotAssemblyComponentDepGraph, AbstractMessageTraceProcessingFilter.INPUT_PORT_NAME_MESSAGE_TRACES);
				this.analysisController.connect(traceEvents2ExecutionAndMessageTraceFilter,
						TraceEventRecords2ExecutionAndMessageTraceFilter.OUTPUT_PORT_NAME_MESSAGE_TRACE,
						componentPlotAssemblyComponentDepGraph, AbstractMessageTraceProcessingFilter.INPUT_PORT_NAME_MESSAGE_TRACES);
				this.analysisController.connect(componentPlotAssemblyComponentDepGraph, AbstractTraceAnalysisFilter.REPOSITORY_PORT_NAME_SYSTEM_MODEL,
						this.systemEntityFactory);
				allTraceProcessingComponents.add(componentPlotAssemblyComponentDepGraph);
				allGraphProducers.add(componentPlotAssemblyComponentDepGraph);
			}

			ContainerDependencyGraphFilter componentPlotContainerDepGraph = null;
			if (retVal && this.cmdl.hasOption(Constants.CMD_OPT_NAME_TASK_PLOTCONTAINERDEPG)) {
				numRequestedTasks++;
				final Configuration configuration = new Configuration();
				componentPlotContainerDepGraph = new ContainerDependencyGraphFilter(configuration, this.analysisController);
				this.analysisController.connect(mtReconstrFilter, TraceReconstructionFilter.OUTPUT_PORT_NAME_MESSAGE_TRACE,
						componentPlotContainerDepGraph, AbstractMessageTraceProcessingFilter.INPUT_PORT_NAME_MESSAGE_TRACES);
				this.analysisController.connect(traceEvents2ExecutionAndMessageTraceFilter,
						TraceEventRecords2ExecutionAndMessageTraceFilter.OUTPUT_PORT_NAME_MESSAGE_TRACE,
						componentPlotContainerDepGraph, AbstractMessageTraceProcessingFilter.INPUT_PORT_NAME_MESSAGE_TRACES);
				this.analysisController.connect(componentPlotContainerDepGraph, AbstractTraceAnalysisFilter.REPOSITORY_PORT_NAME_SYSTEM_MODEL,
						this.systemEntityFactory);
				allTraceProcessingComponents.add(componentPlotContainerDepGraph);
				allGraphProducers.add(componentPlotContainerDepGraph);
			}

			OperationDependencyGraphAllocationFilter componentPlotAllocationOperationDepGraph = null;
			if (retVal && this.cmdl.hasOption(Constants.CMD_OPT_NAME_TASK_PLOTALLOCATIONOPERATIONDEPG)) {
				numRequestedTasks++;
				final Configuration configuration = new Configuration();
				componentPlotAllocationOperationDepGraph = new OperationDependencyGraphAllocationFilter(configuration, this.analysisController);

				final String[] nodeDecorations = this.cmdl.getOptionValues(Constants.CMD_OPT_NAME_TASK_PLOTALLOCATIONOPERATIONDEPG);
				TraceAnalysisTool.addDecorators(nodeDecorations, componentPlotAllocationOperationDepGraph);

				this.analysisController.connect(mtReconstrFilter, TraceReconstructionFilter.OUTPUT_PORT_NAME_MESSAGE_TRACE,
						componentPlotAllocationOperationDepGraph, AbstractMessageTraceProcessingFilter.INPUT_PORT_NAME_MESSAGE_TRACES);
				this.analysisController.connect(traceEvents2ExecutionAndMessageTraceFilter,
						TraceEventRecords2ExecutionAndMessageTraceFilter.OUTPUT_PORT_NAME_MESSAGE_TRACE,
						componentPlotAllocationOperationDepGraph, AbstractMessageTraceProcessingFilter.INPUT_PORT_NAME_MESSAGE_TRACES);
				this.analysisController.connect(componentPlotAllocationOperationDepGraph, AbstractTraceAnalysisFilter.REPOSITORY_PORT_NAME_SYSTEM_MODEL,
						this.systemEntityFactory);
				allTraceProcessingComponents.add(componentPlotAllocationOperationDepGraph);
				allGraphProducers.add(componentPlotAllocationOperationDepGraph);
			}

			OperationDependencyGraphAssemblyFilter componentPlotAssemblyOperationDepGraph = null;
			if (retVal && this.cmdl.hasOption(Constants.CMD_OPT_NAME_TASK_PLOTASSEMBLYOPERATIONDEPG)) {
				numRequestedTasks++;
				final Configuration configuration = new Configuration();
				componentPlotAssemblyOperationDepGraph = new OperationDependencyGraphAssemblyFilter(configuration, this.analysisController);

				final String[] nodeDecorations = this.cmdl.getOptionValues(Constants.CMD_OPT_NAME_TASK_PLOTASSEMBLYOPERATIONDEPG);
				TraceAnalysisTool.addDecorators(nodeDecorations, componentPlotAssemblyOperationDepGraph);

				this.analysisController.connect(mtReconstrFilter, TraceReconstructionFilter.OUTPUT_PORT_NAME_MESSAGE_TRACE,
						componentPlotAssemblyOperationDepGraph, AbstractMessageTraceProcessingFilter.INPUT_PORT_NAME_MESSAGE_TRACES);
				this.analysisController.connect(traceEvents2ExecutionAndMessageTraceFilter,
						TraceEventRecords2ExecutionAndMessageTraceFilter.OUTPUT_PORT_NAME_MESSAGE_TRACE,
						componentPlotAssemblyOperationDepGraph, AbstractMessageTraceProcessingFilter.INPUT_PORT_NAME_MESSAGE_TRACES);
				this.analysisController.connect(componentPlotAssemblyOperationDepGraph, AbstractTraceAnalysisFilter.REPOSITORY_PORT_NAME_SYSTEM_MODEL,
						this.systemEntityFactory);
				allTraceProcessingComponents.add(componentPlotAssemblyOperationDepGraph);
				allGraphProducers.add(componentPlotAssemblyOperationDepGraph);
			}

			TraceCallTreeFilter componentPlotTraceCallTrees = null;
			if (retVal && this.cmdl.hasOption(Constants.CMD_OPT_NAME_TASK_PLOTCALLTREES)) {
				numRequestedTasks++;

				final Configuration componentPlotTraceCallTreesConfig = new Configuration();

				componentPlotTraceCallTreesConfig.setProperty(TraceCallTreeFilter.CONFIG_PROPERTY_NAME_OUTPUT_FILENAME, new File(this.outputDir
						+ File.separator + this.outputFnPrefix + Constants.CALL_TREE_FN_PREFIX).getCanonicalPath());
				componentPlotTraceCallTreesConfig
						.setProperty(TraceCallTreeFilter.CONFIG_PROPERTY_NAME_SHORT_LABELS, Boolean.toString(this.shortLabels));
				componentPlotTraceCallTreesConfig.setProperty(AbstractAnalysisComponent.CONFIG_NAME, Constants.PLOTCALLTREE_COMPONENT_NAME);
				componentPlotTraceCallTrees = new TraceCallTreeFilter(componentPlotTraceCallTreesConfig, this.analysisController);

				this.analysisController.connect(mtReconstrFilter, TraceReconstructionFilter.OUTPUT_PORT_NAME_MESSAGE_TRACE,
						componentPlotTraceCallTrees, AbstractMessageTraceProcessingFilter.INPUT_PORT_NAME_MESSAGE_TRACES);
				this.analysisController.connect(traceEvents2ExecutionAndMessageTraceFilter,
						TraceEventRecords2ExecutionAndMessageTraceFilter.OUTPUT_PORT_NAME_MESSAGE_TRACE,
						componentPlotTraceCallTrees, AbstractMessageTraceProcessingFilter.INPUT_PORT_NAME_MESSAGE_TRACES);
				this.analysisController.connect(componentPlotTraceCallTrees, AbstractTraceAnalysisFilter.REPOSITORY_PORT_NAME_SYSTEM_MODEL,
						this.systemEntityFactory);
				allTraceProcessingComponents.add(componentPlotTraceCallTrees);
			}
			AggregatedAllocationComponentOperationCallTreeFilter componentPlotAggregatedCallTree = null;
			if (retVal && this.cmdl.hasOption(Constants.CMD_OPT_NAME_TASK_PLOTAGGREGATEDALLOCATIONCALLTREE)) {
				numRequestedTasks++;
				final Configuration componentPlotAggregatedCallTreeConfig = new Configuration();
				componentPlotAggregatedCallTreeConfig
						.setProperty(AbstractAnalysisComponent.CONFIG_NAME,
								Constants.PLOTAGGREGATEDALLOCATIONCALLTREE_COMPONENT_NAME);
				componentPlotAggregatedCallTreeConfig.setProperty(AbstractAggregatedCallTreeFilter.CONFIG_PROPERTY_NAME_INCLUDE_WEIGHTS, Boolean.toString(true));
				componentPlotAggregatedCallTreeConfig.setProperty(AbstractAggregatedCallTreeFilter.CONFIG_PROPERTY_NAME_SHORT_LABELS,
						Boolean.toString(this.shortLabels));
				componentPlotAggregatedCallTreeConfig.setProperty(AbstractAggregatedCallTreeFilter.CONFIG_PROPERTY_NAME_OUTPUT_FILENAME, this.outputDir
						+ File.separator + this.outputFnPrefix
						+ Constants.AGGREGATED_ALLOCATION_CALL_TREE_FN_PREFIX + ".dot");
				componentPlotAggregatedCallTree = new AggregatedAllocationComponentOperationCallTreeFilter(componentPlotAggregatedCallTreeConfig,
						this.analysisController);

				this.analysisController.connect(mtReconstrFilter, TraceReconstructionFilter.OUTPUT_PORT_NAME_MESSAGE_TRACE,
						componentPlotAggregatedCallTree, AbstractMessageTraceProcessingFilter.INPUT_PORT_NAME_MESSAGE_TRACES);
				this.analysisController.connect(traceEvents2ExecutionAndMessageTraceFilter,
						TraceEventRecords2ExecutionAndMessageTraceFilter.OUTPUT_PORT_NAME_MESSAGE_TRACE,
						componentPlotAggregatedCallTree, AbstractMessageTraceProcessingFilter.INPUT_PORT_NAME_MESSAGE_TRACES);
				this.analysisController.connect(componentPlotAggregatedCallTree, AbstractTraceAnalysisFilter.REPOSITORY_PORT_NAME_SYSTEM_MODEL,
						this.systemEntityFactory);
				allTraceProcessingComponents.add(componentPlotAggregatedCallTree);
			}
			AggregatedAssemblyComponentOperationCallTreeFilter componentPlotAssemblyCallTree = null;
			if (retVal && this.cmdl.hasOption(Constants.CMD_OPT_NAME_TASK_PLOTAGGREGATEDASSEMBLYCALLTREE)) {
				numRequestedTasks++;
				final Configuration componentPlotAssemblyCallTreeConfig = new Configuration();
				componentPlotAssemblyCallTreeConfig.setProperty(AbstractAnalysisComponent.CONFIG_NAME,
						Constants.PLOTAGGREGATEDASSEMBLYCALLTREE_COMPONENT_NAME);
				componentPlotAssemblyCallTreeConfig.setProperty(AbstractAggregatedCallTreeFilter.CONFIG_PROPERTY_NAME_INCLUDE_WEIGHTS, Boolean.toString(true));
				componentPlotAssemblyCallTreeConfig.setProperty(AbstractAggregatedCallTreeFilter.CONFIG_PROPERTY_NAME_SHORT_LABELS,
						Boolean.toString(this.shortLabels));
				componentPlotAssemblyCallTreeConfig.setProperty(AbstractAggregatedCallTreeFilter.CONFIG_PROPERTY_NAME_OUTPUT_FILENAME, this.outputDir
						+ File.separator + this.outputFnPrefix + Constants.AGGREGATED_ASSEMBLY_CALL_TREE_FN_PREFIX + ".dot");
				componentPlotAssemblyCallTree = new AggregatedAssemblyComponentOperationCallTreeFilter(componentPlotAssemblyCallTreeConfig, this.analysisController);

				this.analysisController.connect(mtReconstrFilter, TraceReconstructionFilter.OUTPUT_PORT_NAME_MESSAGE_TRACE,
						componentPlotAssemblyCallTree, AbstractMessageTraceProcessingFilter.INPUT_PORT_NAME_MESSAGE_TRACES);
				this.analysisController.connect(traceEvents2ExecutionAndMessageTraceFilter,
						TraceEventRecords2ExecutionAndMessageTraceFilter.OUTPUT_PORT_NAME_MESSAGE_TRACE,
						componentPlotAssemblyCallTree, AbstractMessageTraceProcessingFilter.INPUT_PORT_NAME_MESSAGE_TRACES);
				this.analysisController.connect(componentPlotAssemblyCallTree, AbstractTraceAnalysisFilter.REPOSITORY_PORT_NAME_SYSTEM_MODEL,
						this.systemEntityFactory);
				allTraceProcessingComponents.add(componentPlotAssemblyCallTree);
			}
			if (retVal && this.cmdl.hasOption(Constants.CMD_OPT_NAME_TASK_ALLOCATIONEQUIVCLASSREPORT)) {
				numRequestedTasks++;
				// the actual execution of the task is performed below
			}
			if (this.cmdl.hasOption(Constants.CMD_OPT_NAME_TASK_PRINTSYSTEMMODEL)) {
				numRequestedTasks++;
			}

			// Attach graph processors to the graph producers
			this.attachGraphProcessors(allGraphProducers, this.analysisController, this.cmdl);

			if (numRequestedTasks == 0) {
				LOG.warn("No task requested");
				return false;
			}

			if (retVal) {
				final String systemEntitiesHtmlFn =
						this.outputDir + File.separator + this.outputFnPrefix + "system-entities.html";
				final Configuration systemModel2FileFilterConfig = new Configuration();
				systemModel2FileFilterConfig.setProperty(SystemModel2FileFilter.CONFIG_PROPERTY_NAME_HTML_OUTPUT_FN, systemEntitiesHtmlFn);
				final SystemModel2FileFilter systemModel2FileFilter = new SystemModel2FileFilter(systemModel2FileFilterConfig, this.analysisController);
				// note that this plugin is (currently) not connected to any other filters
				this.analysisController.connect(systemModel2FileFilter, AbstractTraceAnalysisFilter.REPOSITORY_PORT_NAME_SYSTEM_MODEL,
						this.systemEntityFactory);
			}

			int numErrorCount = 0;
			try {
				this.analysisController.run();
				if (this.analysisController.getState() != AnalysisController.STATE.TERMINATED) {
					// Analysis did not terminate successfully
					retVal = false; // Error message referring to log will be printed later
					LOG.error("Analysis instance terminated in state other than" + AnalysisController.STATE.TERMINATED + ":" + this.analysisController.getState());
				}
			} finally {
				for (final AbstractTraceProcessingFilter c : allTraceProcessingComponents) {
					numErrorCount += c.getErrorCount();
					c.printStatusMessage();
				}
				final String kaxOutputFn = this.outputDir + File.separator + this.outputFnPrefix + "traceAnalysis.kax";
				final File kaxOutputFile = new File(kaxOutputFn);
				try { // NOCS (nested try)
						// Try to serialize analysis configuration to .kax file
					this.analysisController.saveToFile(kaxOutputFile);
					LOG.info("Saved analysis configuration to file '" + kaxOutputFile.getCanonicalPath() + "'");
				} catch (final IOException ex) {
					LOG.error("Failed to save analysis configuration to file '" + kaxOutputFile.getCanonicalPath() + "'");
				}
			}
			if (!this.ignoreInvalidTraces && (numErrorCount > 0)) {
				throw new Exception(numErrorCount + " errors occured in trace processing components");
			}

			if (retVal && this.cmdl.hasOption(Constants.CMD_OPT_NAME_TASK_ALLOCATIONEQUIVCLASSREPORT)) {
				retVal = this.writeTraceEquivalenceReport(this.outputDir + File.separator + this.outputFnPrefix
						+ Constants.TRACE_ALLOCATION_EQUIV_CLASSES_FN_PREFIX + ".txt", traceAllocationEquivClassFilter);
			}

			if (retVal && this.cmdl.hasOption(Constants.CMD_OPT_NAME_TASK_ASSEMBLYEQUIVCLASSREPORT)) {
				retVal = this.writeTraceEquivalenceReport(this.outputDir + File.separator + this.outputFnPrefix
						+ Constants.TRACE_ASSEMBLY_EQUIV_CLASSES_FN_PREFIX + ".txt", traceAssemblyEquivClassFilter);
			}
		} catch (final Exception ex) { // NOPMD NOCS (IllegalCatchCheck)
			LOG.error("An error occured", ex);
			retVal = false;
		} finally {
			if (numRequestedTasks > 0) {
				if (mtReconstrFilter != null) {
					mtReconstrFilter.printStatusMessage();
				}
				if (eventRecordTraceCounter != null) {
					eventRecordTraceCounter.printStatusMessage();
				}
				if (traceEvents2ExecutionAndMessageTraceFilter != null) {
					traceEvents2ExecutionAndMessageTraceFilter.printStatusMessage();
				}
			}
		}

		return retVal;
	}

	/**
	 * This method dumps the configuration on the screen.
	 */
	private void dumpConfiguration() {
		LOG.debug("#");
		LOG.debug("# Configuration");
		for (final Option o : Constants.SORTED_OPTION_LIST) {
			final String longOpt = o.getLongOpt();
			String val = "<null>";
			if (longOpt.equals(Constants.CMD_OPT_NAME_INPUTDIRS)) {
				val = Constants.stringArrToStringList(this.inputDirs);
			} else if (longOpt.equals(Constants.CMD_OPT_NAME_OUTPUTDIR)) {
				val = this.outputDir;
			} else if (longOpt.equals(Constants.CMD_OPT_NAME_OUTPUTFNPREFIX)) {
				val = this.outputFnPrefix;
			} else if (longOpt.equals(Constants.CMD_OPT_NAME_VERBOSE) || longOpt.equals(Constants.CMD_OPT_NAME_TASK_ALLOCATIONEQUIVCLASSREPORT)
					|| longOpt.equals(Constants.CMD_OPT_NAME_TASK_ASSEMBLYEQUIVCLASSREPORT) || longOpt.equals(Constants.CMD_OPT_NAME_TASK_PLOTALLOCATIONSEQDS)
					|| longOpt.equals(Constants.CMD_OPT_NAME_TASK_PLOTASSEMBLYSEQDS) || longOpt.equals(Constants.CMD_OPT_NAME_TASK_PLOTALLOCATIONCOMPONENTDEPG)
					|| longOpt.equals(Constants.CMD_OPT_NAME_TASK_PLOTASSEMBLYCOMPONENTDEPG) || longOpt.equals(Constants.CMD_OPT_NAME_TASK_PLOTCONTAINERDEPG)
					|| longOpt.equals(Constants.CMD_OPT_NAME_TASK_PLOTALLOCATIONOPERATIONDEPG)
					|| longOpt.equals(Constants.CMD_OPT_NAME_TASK_PLOTASSEMBLYOPERATIONDEPG)
					|| longOpt.equals(Constants.CMD_OPT_NAME_TASK_PLOTAGGREGATEDALLOCATIONCALLTREE)
					|| longOpt.equals(Constants.CMD_OPT_NAME_TASK_PLOTAGGREGATEDASSEMBLYCALLTREE) || longOpt.equals(Constants.CMD_OPT_NAME_TASK_PLOTCALLTREES)
					|| longOpt.equals(Constants.CMD_OPT_NAME_TASK_PRINTEXECTRACES) || longOpt.equals(Constants.CMD_OPT_NAME_TASK_PRINTINVALIDEXECTRACES)
					|| longOpt.equals(Constants.CMD_OPT_NAME_TASK_PRINTMSGTRACES) || longOpt.equals(Constants.CMD_OPT_NAME_TASK_PRINTSYSTEMMODEL)) {
				val = this.cmdl.hasOption(longOpt) ? "true" : "false"; // NOCS
			} else if (longOpt.equals(Constants.CMD_OPT_NAME_SELECTTRACES)) {
				if (this.selectedTraces != null) {
					val = this.selectedTraces.toString();
				} else {
					val = "<select all>";
				}

			} else if (longOpt.equals(Constants.CMD_OPT_NAME_FILTERTRACES)) {
				if (this.selectedTraces != null) {
					val = this.selectedTraces.toString();
				} else {
					val = "<filter none>";
				}

			} else if (longOpt.equals(Constants.CMD_OPT_NAME_SHORTLABELS)) {
				val = this.shortLabels ? "true" : "false"; // NOCS
			} else if (longOpt.equals(Constants.CMD_OPT_NAME_INCLUDESELFLOOPS)) {
				val = this.includeSelfLoops ? "true" : "false"; // NOCS
			} else if (longOpt.equals(Constants.CMD_OPT_NAME_IGNORE_ASSUMED)) {
				val = this.ignoreAssumedCalls ? "true" : "false"; // NOCS
			} else if (longOpt.equals(Constants.CMD_OPT_NAME_IGNOREINVALIDTRACES)) {
				val = this.ignoreInvalidTraces ? "true" : "false"; // NOCS
			} else if (longOpt.equals(Constants.CMD_OPT_NAME_MAXTRACEDURATION)) {
				val = this.maxTraceDurationMillis + " ms";
			} else if (longOpt.equals(Constants.CMD_OPT_NAME_IGNOREEXECUTIONSBEFOREDATE)) {
				val = LoggingTimestampConverter.convertLoggingTimestampToUTCString(this.ignoreExecutionsBeforeTimestamp) + " ("
						+ LoggingTimestampConverter.convertLoggingTimestampLocalTimeZoneString(this.ignoreExecutionsBeforeTimestamp) + ")";
			} else if (longOpt.equals(Constants.CMD_OPT_NAME_IGNOREEXECUTIONSAFTERDATE)) {
				val = LoggingTimestampConverter.convertLoggingTimestampToUTCString(this.ignoreExecutionsAfterTimestamp) + " ("
						+ LoggingTimestampConverter.convertLoggingTimestampLocalTimeZoneString(this.ignoreExecutionsAfterTimestamp) + ")";
			} else if (Constants.CMD_OPT_NAME_TRACE_COLORING.equals(longOpt)) {
				val = this.cmdl.getOptionValue(Constants.CMD_OPT_NAME_TRACE_COLORING);
				if (val == null) {
					val = "";
				}
			} else if (Constants.CMD_OPT_NAME_ADD_DESCRIPTIONS.equals(longOpt)) {
				val = this.cmdl.getOptionValue(Constants.CMD_OPT_NAME_ADD_DESCRIPTIONS);
				if (val == null) {
					val = "";
				}
			} else {
				val = Arrays.toString(this.cmdl.getOptionValues(longOpt));
				LOG.warn("Unformatted configuration output for option " + longOpt);
			}
			LOG.debug("--" + longOpt + ": " + val);
		}
	}

	private static void addDecorators(final String[] decoratorNames, final AbstractDependencyGraphFilter<?> plugin) {
		if (decoratorNames == null) {
			return;
		}
		final List<String> decoratorList = Arrays.asList(decoratorNames);
		final Iterator<String> decoratorIterator = decoratorList.iterator();

		while (decoratorIterator.hasNext()) {
			final String currentDecoratorStr = decoratorIterator.next();

			if (Constants.RESPONSE_TIME_DECORATOR_FLAG.equals(currentDecoratorStr)) {
				plugin.addDecorator(new ResponseTimeNodeDecorator());
				continue;
			} else if (Constants.RESPONSE_TIME_COLORING_DECORATOR_FLAG.equals(currentDecoratorStr)) {
				// if decorator is responseColoring, next value should be the threshold
				final String thresholdStringStr = decoratorIterator.next();

				try {
					final int threshold = Integer.parseInt(thresholdStringStr);

					plugin.addDecorator(new ResponseTimeColorNodeDecorator(threshold));
				} catch (final NumberFormatException exc) {
					LOG.error("Failed to parse int value of property " + "threshold(ms) : " + thresholdStringStr, exc);
				}
			} else {
				LOG.warn("Unknown decoration name '" + currentDecoratorStr + "'.");
				return;
			}

		}
	}

	/**
	 * Attaches a graph writer plugin to the given plugin.
	 * 
	 * @param plugin
	 *            The plugin which delivers the graph to write
	 * @param producer
	 *            The producer which originally produced the graph
	 * @param controller
	 *            The analysis controller to use for the connection of the plugins
	 * @throws IllegalStateException
	 *             If the connection of the plugins is not possible at the moment
	 * @throws AnalysisConfigurationException
	 *             If the plugins cannot be connected
	 * 
	 * @param <P>
	 *            The type of the plugin.
	 */
	private <P extends AbstractPlugin & IGraphOutputtingFilter<?>> void attachGraphWriter(final P plugin,
			final AbstractGraphProducingFilter<?> producer, final AnalysisController controller) throws IllegalStateException, AnalysisConfigurationException {

		final Configuration configuration = new Configuration();
		configuration.setProperty(GraphWriterPlugin.CONFIG_PROPERTY_NAME_OUTPUT_PATH_NAME, this.outputDir + File.separator + this.outputFnPrefix);
		configuration.setProperty(GraphWriterPlugin.CONFIG_PROPERTY_NAME_INCLUDE_WEIGHTS, String.valueOf(true));
		configuration.setProperty(GraphWriterPlugin.CONFIG_PROPERTY_NAME_SHORTLABELS, String.valueOf(this.shortLabels));
		configuration.setProperty(GraphWriterPlugin.CONFIG_PROPERTY_NAME_SELFLOOPS, String.valueOf(this.includeSelfLoops));
		configuration.setProperty(AbstractAnalysisComponent.CONFIG_NAME, producer.getConfigurationName());
		final GraphWriterPlugin graphWriter = new GraphWriterPlugin(configuration, controller);
		controller.connect(plugin, plugin.getGraphOutputPortName(), graphWriter, GraphWriterPlugin.INPUT_PORT_NAME_GRAPHS);
	}

	private static <P extends AbstractPlugin & IGraphOutputtingFilter<?>> void connectGraphFilters(final P predecessor,
			final AbstractGraphFilter<?, ?, ?, ?> filter, final AnalysisController controller) throws IllegalStateException, AnalysisConfigurationException {
		controller.connect(predecessor, predecessor.getGraphOutputPortName(), filter, filter.getGraphInputPortName());
	}

	private static <P extends AbstractPlugin & IGraphOutputtingFilter<?>> TraceColoringFilter<?, ?> createTraceColoringFilter(final P predecessor,
			final String coloringFileName, final AnalysisController controller) throws IOException, IllegalStateException, AnalysisConfigurationException {
		final TraceColorRepository colorRepository = TraceColorRepository.createFromFile(coloringFileName, controller);

		@SuppressWarnings("rawtypes")
		final TraceColoringFilter<?, ?> coloringFilter = new TraceColoringFilter(new Configuration(), controller);
		TraceAnalysisTool.connectGraphFilters(predecessor, coloringFilter, controller);
		controller.connect(coloringFilter, TraceColoringFilter.COLOR_REPOSITORY_PORT_NAME, colorRepository);

		return coloringFilter;
	}

	private static <P extends AbstractPlugin & IGraphOutputtingFilter<?>> DescriptionDecoratorFilter<?, ?, ?> createDescriptionDecoratorFilter(
			final P predecessor, final String descriptionsFileName, final AnalysisController controller) throws IOException, IllegalStateException,
			AnalysisConfigurationException {
		final DescriptionRepository descriptionRepository = DescriptionRepository.createFromFile(descriptionsFileName, controller);

		@SuppressWarnings("rawtypes")
		final DescriptionDecoratorFilter<?, ?, ?> descriptionFilter = new DescriptionDecoratorFilter(new Configuration(), controller);
		TraceAnalysisTool.connectGraphFilters(predecessor, descriptionFilter, controller);
		controller.connect(descriptionFilter, DescriptionDecoratorFilter.DESCRIPTION_REPOSITORY_PORT_NAME, descriptionRepository);

		return descriptionFilter;
	}

	/**
	 * Attaches graph processors and a writer to the given graph producers depending on the given
	 * command line.
	 * 
	 * @param graphProducers
	 *            The graph producers to connect processors to
	 * @param controller
	 *            The analysis controller to use for the connection of the plugins
	 * @param commandLine
	 *            The command line to determine the desired processors
	 * 
	 * @throws IllegalStateException
	 *             If the connection of plugins is not possible at the moment
	 * @throws AnalysisConfigurationException
	 *             If some plugins cannot be connected
	 */
	private void attachGraphProcessors(final List<AbstractGraphProducingFilter<?>> graphProducers, final AnalysisController controller,
			final CommandLine commandLine) throws IllegalStateException, AnalysisConfigurationException, IOException {

		for (final AbstractGraphProducingFilter<?> producer : graphProducers) {
			AbstractGraphFilter<?, ?, ?, ?> lastFilter = null;

			// Add a trace coloring filter, if necessary
			if (commandLine.hasOption(Constants.CMD_OPT_NAME_TRACE_COLORING)) {
				final String coloringFileName = commandLine.getOptionValue(Constants.CMD_OPT_NAME_TRACE_COLORING);
				lastFilter = TraceAnalysisTool.createTraceColoringFilter(producer, coloringFileName, controller);
			}

			// Add a description filter, if necessary
			if (commandLine.hasOption(Constants.CMD_OPT_NAME_ADD_DESCRIPTIONS)) {
				final String descriptionsFileName = commandLine.getOptionValue(Constants.CMD_OPT_NAME_ADD_DESCRIPTIONS);
				if (lastFilter != null) {
					lastFilter = TraceAnalysisTool.createDescriptionDecoratorFilter(lastFilter, descriptionsFileName, controller);
				} else {
					lastFilter = TraceAnalysisTool.createDescriptionDecoratorFilter(producer, descriptionsFileName, controller);
				}
			}

			if (lastFilter != null) {
				this.attachGraphWriter(lastFilter, producer, controller);
			} else {
				this.attachGraphWriter(producer, producer, controller);
			}
		}
	}

	private boolean writeTraceEquivalenceReport(final String outputFnPrefixL, final TraceEquivalenceClassFilter traceEquivFilter) throws IOException {
		boolean retVal = true;
		final String outputFn = new File(outputFnPrefixL).getCanonicalPath();
		PrintStream ps = null;
		try {
			ps = new PrintStream(new FileOutputStream(outputFn), false, ENCODING);
			int numClasses = 0;
			final Map<ExecutionTrace, Integer> classMap = traceEquivFilter.getEquivalenceClassMap(); // NOPMD (UseConcurrentHashMap)
			for (final Entry<ExecutionTrace, Integer> e : classMap.entrySet()) {
				final ExecutionTrace t = e.getKey();
				ps.println("Class " + numClasses++ + " ; cardinality: " + e.getValue() + "; # executions: " + t.getLength() + "; representative: " + t.getTraceId()
						+ "; max. stack depth: " + t.getMaxEss());
			}
			LOG.debug("");
			LOG.debug("#");
			LOG.debug("# Plugin: " + "Trace equivalence report");
			LOG.debug("Wrote " + numClasses + " equivalence class" + (numClasses > 1 ? "es" : "") + " to file '" + outputFn + "'"); // NOCS
		} catch (final FileNotFoundException e) {
			LOG.error("File not found", e);
			retVal = false;
		} finally {
			if (ps != null) {
				ps.close();
			}
		}

		return retVal;
	}

}<|MERGE_RESOLUTION|>--- conflicted
+++ resolved
@@ -106,8 +106,6 @@
  * @since 0.95a
  */
 
-public final class TraceAnalysisTool extends AbstractCommandLineTool { // NOPMD (long class)
-
 	public static final String DATE_FORMAT_PATTERN_CMD_USAGE_HELP = Constants.DATE_FORMAT_PATTERN.replaceAll("'", "") + " | timestamp"; // only for usage info
 
 	private static final Log LOG = LogFactory.getLog(TraceAnalysisTool.class);
@@ -303,10 +301,6 @@
 				LOG.error("The specified output directory '" + outputDirFile.getCanonicalPath() + "' does not exist");
 				return false;
 			}
-<<<<<<< HEAD
-			System.out.println("--" + longOpt + ": " + val); // NOPMD (System.out)
-		}
-	}
 
 	private static void addDecorators(final String[] decoratorNames, final AbstractDependencyGraphFilter<?> plugin) {
 		if (decoratorNames == null) {
@@ -338,12 +332,14 @@
 
 				try {
 					final int threshold = Integer.parseInt(thresholdStringStr);
-=======
->>>>>>> f4e2b267
-
-			if (!outputDirFile.isDirectory()) {
-				LOG.error("The specified output directory '" + outputDirFile.getCanonicalPath() + "' is not a directory");
-				return false;
+
+					plugin.addDecorator(new ResponseTimeColorNodeDecorator(threshold));
+				} catch (final NumberFormatException exc) {
+					System.err.println("\nFailed to parse int value of property " + "threshold(ms) : " + thresholdStringStr); // NOPMD (System.out)
+				}
+			} else {
+				LOG.warn("Unknown decoration name '" + currentDecoratorStr + "'.");
+				return;
 			}
 
 		} catch (final IOException e) { // thrown by File.getCanonicalPath()
