<project xmlns="http://maven.apache.org/POM/4.0.0" xmlns:xsi="http://www.w3.org/2001/XMLSchema-instance"
         xsi:schemaLocation="http://maven.apache.org/POM/4.0.0 http://maven.apache.org/maven-v4_0_0.xsd">
  <modelVersion>4.0.0</modelVersion>

  <groupId>net.sf.kieker</groupId>
  <artifactId>base</artifactId>
  <name>Kieker Base</name>
<<<<<<< HEAD
  <version>1.5-SNAPSHOT-20111112</version>
=======
  <version>1.5-SNAPSHOT-20111116</version>
>>>>>>> ca616de5
  <url>http://kieker.sf.net</url>
  <packaging>pom</packaging>
  
  <developers>
  	<developer>
  		<id>andre</id>
  		<name>André van Hoorn</name>
  		<email>Andre.van.Hoorn@Informatik.Uni-Oldenburg.DE</email>
  	</developer>
  	<developer>
  		<id>matthias</id>
  		<name>Matthias Rohr</name>
  		<email>Matthias.Rohr@Informatik.Uni-Oldenburg.DE</email>
  	</developer>
  	<developer>
  		<id>jwaller</id>
  		<name>Jan Waller</name>
  		<email>jwa@informatik.uni-kiel.de</email>
  	</developer>
  	<developer>
  		<id>dennis.kieselhorst</id>
  		<name>Dennis Kieselhorst</name>
  		<email>mail@dekies.de</email>
  	</developer>
  	<developer>
  		<id>robert</id>
  		<name>Robert von Massow</name>
  		<email>Robert.von.Massow@Informatik.Uni-Oldenburg.DE</email>
  	</developer>
  	<developer>
  		<id>nina</id>
  		<name>Nina Marwede</name>
  	</developer>
  </developers>
  
  <modules>
  	<module>jar</module>
  	<module>war</module>
  </modules>
  
    <!-- TODO add further dependencies -->
    <dependencyManagement>
        <dependencies>
            <dependency>
                <groupId>aopalliance</groupId>
                <artifactId>aopalliance</artifactId>
                <version>1.0</version>
            </dependency>
            <dependency>
                <groupId>jms</groupId>
                <artifactId>jms</artifactId>
                <version>1.1</version>
            </dependency>
            <dependency>
                <groupId>commons-logging</groupId>
                <artifactId>commons-logging</artifactId>
                <version>1.1.1</version>
            </dependency>
            <dependency>
                <groupId>javax.servlet</groupId>
                <artifactId>servlet-api</artifactId>
                <version>2.4</version>
            </dependency>
            <dependency>
                <groupId>org.apache.cxf</groupId>
                <artifactId>cxf-api</artifactId>
                <version>2.2.10</version>
            </dependency>
            <dependency>
                <groupId>org.apache.cxf</groupId>
                <artifactId>cxf-common-utilities</artifactId>
                <version>2.2.10</version>
            </dependency>
            <dependency>
                <groupId>org.apache.cxf</groupId>
                <artifactId>cxf-rt-bindings-soap</artifactId>
                <version>2.2.10</version>
            </dependency>
            <dependency>
                <groupId>org.apache.cxf</groupId>
                <artifactId>cxf-rt-databinding-aegis</artifactId>
                <version>2.2.10</version>
            </dependency>
            <dependency>
                <groupId>org.aspectj</groupId>
                <artifactId>aspectjrt</artifactId>
                <version>1.6.9</version>
            </dependency>
            <dependency>
                <groupId>org.aspectj</groupId>
                <artifactId>aspectjweaver</artifactId>
                <version>1.6.9</version>
            </dependency>
            <dependency><!-- TODO use spring module jars (not the big one) -->
                <groupId>org.springframework</groupId>
                <artifactId>spring</artifactId>
                <version>2.5.6</version>
            </dependency>
        </dependencies>
    </dependencyManagement>
  
  <distributionManagement>
    <repository>
      <id>kieker-m2-repo</id>
      <url>scp://shell.sourceforge.net/home/groups/k/ki/kieker/htdocs/m2-repo</url>
      <name>Kieker Maven 2 Repository</name>
    </repository>
    <snapshotRepository>
      <id>kieker-m2-repo-snapshots</id>
      <url>scp://shell.sourceforge.net/home/groups/k/ki/kieker/htdocs/m2-repo-snapshots</url>
      <name>Kieker Maven 2 Snapshots Repository</name>
    </snapshotRepository>
  </distributionManagement>
</project>
<|MERGE_RESOLUTION|>--- conflicted
+++ resolved
@@ -1,126 +1,122 @@
-<project xmlns="http://maven.apache.org/POM/4.0.0" xmlns:xsi="http://www.w3.org/2001/XMLSchema-instance"
-         xsi:schemaLocation="http://maven.apache.org/POM/4.0.0 http://maven.apache.org/maven-v4_0_0.xsd">
-  <modelVersion>4.0.0</modelVersion>
-
-  <groupId>net.sf.kieker</groupId>
-  <artifactId>base</artifactId>
-  <name>Kieker Base</name>
-<<<<<<< HEAD
-  <version>1.5-SNAPSHOT-20111112</version>
-=======
-  <version>1.5-SNAPSHOT-20111116</version>
->>>>>>> ca616de5
-  <url>http://kieker.sf.net</url>
-  <packaging>pom</packaging>
-  
-  <developers>
-  	<developer>
-  		<id>andre</id>
-  		<name>André van Hoorn</name>
-  		<email>Andre.van.Hoorn@Informatik.Uni-Oldenburg.DE</email>
-  	</developer>
-  	<developer>
-  		<id>matthias</id>
-  		<name>Matthias Rohr</name>
-  		<email>Matthias.Rohr@Informatik.Uni-Oldenburg.DE</email>
-  	</developer>
-  	<developer>
-  		<id>jwaller</id>
-  		<name>Jan Waller</name>
-  		<email>jwa@informatik.uni-kiel.de</email>
-  	</developer>
-  	<developer>
-  		<id>dennis.kieselhorst</id>
-  		<name>Dennis Kieselhorst</name>
-  		<email>mail@dekies.de</email>
-  	</developer>
-  	<developer>
-  		<id>robert</id>
-  		<name>Robert von Massow</name>
-  		<email>Robert.von.Massow@Informatik.Uni-Oldenburg.DE</email>
-  	</developer>
-  	<developer>
-  		<id>nina</id>
-  		<name>Nina Marwede</name>
-  	</developer>
-  </developers>
-  
-  <modules>
-  	<module>jar</module>
-  	<module>war</module>
-  </modules>
-  
-    <!-- TODO add further dependencies -->
-    <dependencyManagement>
-        <dependencies>
-            <dependency>
-                <groupId>aopalliance</groupId>
-                <artifactId>aopalliance</artifactId>
-                <version>1.0</version>
-            </dependency>
-            <dependency>
-                <groupId>jms</groupId>
-                <artifactId>jms</artifactId>
-                <version>1.1</version>
-            </dependency>
-            <dependency>
-                <groupId>commons-logging</groupId>
-                <artifactId>commons-logging</artifactId>
-                <version>1.1.1</version>
-            </dependency>
-            <dependency>
-                <groupId>javax.servlet</groupId>
-                <artifactId>servlet-api</artifactId>
-                <version>2.4</version>
-            </dependency>
-            <dependency>
-                <groupId>org.apache.cxf</groupId>
-                <artifactId>cxf-api</artifactId>
-                <version>2.2.10</version>
-            </dependency>
-            <dependency>
-                <groupId>org.apache.cxf</groupId>
-                <artifactId>cxf-common-utilities</artifactId>
-                <version>2.2.10</version>
-            </dependency>
-            <dependency>
-                <groupId>org.apache.cxf</groupId>
-                <artifactId>cxf-rt-bindings-soap</artifactId>
-                <version>2.2.10</version>
-            </dependency>
-            <dependency>
-                <groupId>org.apache.cxf</groupId>
-                <artifactId>cxf-rt-databinding-aegis</artifactId>
-                <version>2.2.10</version>
-            </dependency>
-            <dependency>
-                <groupId>org.aspectj</groupId>
-                <artifactId>aspectjrt</artifactId>
-                <version>1.6.9</version>
-            </dependency>
-            <dependency>
-                <groupId>org.aspectj</groupId>
-                <artifactId>aspectjweaver</artifactId>
-                <version>1.6.9</version>
-            </dependency>
-            <dependency><!-- TODO use spring module jars (not the big one) -->
-                <groupId>org.springframework</groupId>
-                <artifactId>spring</artifactId>
-                <version>2.5.6</version>
-            </dependency>
-        </dependencies>
-    </dependencyManagement>
-  
-  <distributionManagement>
-    <repository>
-      <id>kieker-m2-repo</id>
-      <url>scp://shell.sourceforge.net/home/groups/k/ki/kieker/htdocs/m2-repo</url>
-      <name>Kieker Maven 2 Repository</name>
-    </repository>
-    <snapshotRepository>
-      <id>kieker-m2-repo-snapshots</id>
-      <url>scp://shell.sourceforge.net/home/groups/k/ki/kieker/htdocs/m2-repo-snapshots</url>
-      <name>Kieker Maven 2 Snapshots Repository</name>
-    </snapshotRepository>
-  </distributionManagement>
-</project>
+<project xmlns="http://maven.apache.org/POM/4.0.0" xmlns:xsi="http://www.w3.org/2001/XMLSchema-instance"
+         xsi:schemaLocation="http://maven.apache.org/POM/4.0.0 http://maven.apache.org/maven-v4_0_0.xsd">
+  <modelVersion>4.0.0</modelVersion>
+
+  <groupId>net.sf.kieker</groupId>
+  <artifactId>base</artifactId>
+  <name>Kieker Base</name>
+  <version>1.5-SNAPSHOT-20111116</version>
+  <url>http://kieker.sf.net</url>
+  <packaging>pom</packaging>
+  
+  <developers>
+  	<developer>
+  		<id>andre</id>
+  		<name>André van Hoorn</name>
+  		<email>Andre.van.Hoorn@Informatik.Uni-Oldenburg.DE</email>
+  	</developer>
+  	<developer>
+  		<id>matthias</id>
+  		<name>Matthias Rohr</name>
+  		<email>Matthias.Rohr@Informatik.Uni-Oldenburg.DE</email>
+  	</developer>
+  	<developer>
+  		<id>jwaller</id>
+  		<name>Jan Waller</name>
+  		<email>jwa@informatik.uni-kiel.de</email>
+  	</developer>
+  	<developer>
+  		<id>dennis.kieselhorst</id>
+  		<name>Dennis Kieselhorst</name>
+  		<email>mail@dekies.de</email>
+  	</developer>
+  	<developer>
+  		<id>robert</id>
+  		<name>Robert von Massow</name>
+  		<email>Robert.von.Massow@Informatik.Uni-Oldenburg.DE</email>
+  	</developer>
+  	<developer>
+  		<id>nina</id>
+  		<name>Nina Marwede</name>
+  	</developer>
+  </developers>
+  
+  <modules>
+  	<module>jar</module>
+  	<module>war</module>
+  </modules>
+  
+    <!-- TODO add further dependencies -->
+    <dependencyManagement>
+        <dependencies>
+            <dependency>
+                <groupId>aopalliance</groupId>
+                <artifactId>aopalliance</artifactId>
+                <version>1.0</version>
+            </dependency>
+            <dependency>
+                <groupId>jms</groupId>
+                <artifactId>jms</artifactId>
+                <version>1.1</version>
+            </dependency>
+            <dependency>
+                <groupId>commons-logging</groupId>
+                <artifactId>commons-logging</artifactId>
+                <version>1.1.1</version>
+            </dependency>
+            <dependency>
+                <groupId>javax.servlet</groupId>
+                <artifactId>servlet-api</artifactId>
+                <version>2.4</version>
+            </dependency>
+            <dependency>
+                <groupId>org.apache.cxf</groupId>
+                <artifactId>cxf-api</artifactId>
+                <version>2.2.10</version>
+            </dependency>
+            <dependency>
+                <groupId>org.apache.cxf</groupId>
+                <artifactId>cxf-common-utilities</artifactId>
+                <version>2.2.10</version>
+            </dependency>
+            <dependency>
+                <groupId>org.apache.cxf</groupId>
+                <artifactId>cxf-rt-bindings-soap</artifactId>
+                <version>2.2.10</version>
+            </dependency>
+            <dependency>
+                <groupId>org.apache.cxf</groupId>
+                <artifactId>cxf-rt-databinding-aegis</artifactId>
+                <version>2.2.10</version>
+            </dependency>
+            <dependency>
+                <groupId>org.aspectj</groupId>
+                <artifactId>aspectjrt</artifactId>
+                <version>1.6.9</version>
+            </dependency>
+            <dependency>
+                <groupId>org.aspectj</groupId>
+                <artifactId>aspectjweaver</artifactId>
+                <version>1.6.9</version>
+            </dependency>
+            <dependency><!-- TODO use spring module jars (not the big one) -->
+                <groupId>org.springframework</groupId>
+                <artifactId>spring</artifactId>
+                <version>2.5.6</version>
+            </dependency>
+        </dependencies>
+    </dependencyManagement>
+  
+  <distributionManagement>
+    <repository>
+      <id>kieker-m2-repo</id>
+      <url>scp://shell.sourceforge.net/home/groups/k/ki/kieker/htdocs/m2-repo</url>
+      <name>Kieker Maven 2 Repository</name>
+    </repository>
+    <snapshotRepository>
+      <id>kieker-m2-repo-snapshots</id>
+      <url>scp://shell.sourceforge.net/home/groups/k/ki/kieker/htdocs/m2-repo-snapshots</url>
+      <name>Kieker Maven 2 Snapshots Repository</name>
+    </snapshotRepository>
+  </distributionManagement>
+</project>