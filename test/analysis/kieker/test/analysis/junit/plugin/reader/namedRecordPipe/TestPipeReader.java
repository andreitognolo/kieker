--- conflicted
+++ resolved
@@ -79,37 +79,4 @@
 		 */
 		Assert.assertEquals("Unexpected number of records received", numRecordsToSend, countingFilter.getMessageCount());
 	}
-<<<<<<< HEAD
-}
-
-/**
- * @author Andre van Hoorn
- */
-class MonitoringSinkClass extends AbstractFilterPlugin<Configuration> { // NOPMD (subclass of Test)
-
-	public static final String INPUT_PORT_NAME = "doJob";
-	private final List<IMonitoringRecord> receivedRecords;
-
-	public MonitoringSinkClass(final List<IMonitoringRecord> receivedRecords) {
-		super(new Configuration());
-		this.receivedRecords = receivedRecords;
-	}
-
-	@Override
-	protected Configuration getDefaultConfiguration() {
-		return new Configuration();
-	}
-
-	public Configuration getCurrentConfiguration() {
-		return new Configuration();
-	}
-
-	@InputPort(
-			name = MonitoringSinkClass.INPUT_PORT_NAME,
-			eventTypes = { IMonitoringRecord.class })
-	public void doJob(final Object data) {
-		this.receivedRecords.add((IMonitoringRecord) data);
-	}
-=======
->>>>>>> b9a85639
 }