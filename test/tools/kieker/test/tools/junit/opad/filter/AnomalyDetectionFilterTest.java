--- conflicted
+++ resolved
@@ -45,11 +45,7 @@
  * - 0.6 and 0.7 to be an anomaly
  * 
  * @author Tillmann Carlos Bielefeld
-<<<<<<< HEAD
  * @since 1.10
-=======
- * @since 1.9
->>>>>>> 22ea6b7e
  */
 public class AnomalyDetectionFilterTest extends AbstractKiekerTest {
 
@@ -99,11 +95,7 @@
 
 		// ANOMALY DETECTION FILTER
 		final Configuration configAnomaly = new Configuration();
-<<<<<<< HEAD
-		configAnomaly.setProperty(AnomalyDetectionFilter.CONFIG_PROPERTY_THRESHOLD, "0.6");
-=======
 		configAnomaly.setProperty(AnomalyDetectionFilter.CONFIG_PROPERTY_NAME_THRESHOLD, "0.6");
->>>>>>> 22ea6b7e
 		final AnomalyDetectionFilter anomalyDetectionFilter = new AnomalyDetectionFilter(configAnomaly, this.controller);
 
 		// SINK 1
