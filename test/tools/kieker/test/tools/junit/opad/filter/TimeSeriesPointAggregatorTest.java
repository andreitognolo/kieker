--- conflicted
+++ resolved
@@ -17,7 +17,6 @@
 package kieker.test.tools.junit.opad.filter;
 
 import org.junit.Assert;
-import org.junit.Before;
 import org.junit.Test;
 
 import kieker.analysis.AnalysisController;
@@ -35,11 +34,7 @@
  * Also checks if zero values are created for timestamps with no incoming values.
  * 
  * @author Tom Frotscher
-<<<<<<< HEAD
  * @since 1.10
-=======
- * @since 1.9
->>>>>>> 22ea6b7e
  * 
  */
 public class TimeSeriesPointAggregatorTest extends AbstractKiekerTest {
@@ -48,18 +43,11 @@
 	private static final String OP_SIGNATURE_B = "b.B.opB";
 	private static final String OP_SIGNATURE_C = "c.C.opC";
 
-<<<<<<< HEAD
-	private final AnalysisController controller;
-
-	private ListCollectionFilter<NamedDoubleTimeSeriesPoint> sinkPlugin;
-
-=======
->>>>>>> 22ea6b7e
 	/**
 	 * Creates an instance of this class.
 	 */
 	public TimeSeriesPointAggregatorTest() {
-		this.controller = new AnalysisController();
+		// empty default constructor
 	}
 
 	// HelperMethods ForecastingFilter
@@ -67,22 +55,6 @@
 		return new NamedDoubleTimeSeriesPoint(timestamp, value, signature);
 	}
 
-	/**
-	 * Prepares the test environment.
-	 * 
-	 * @throws AnalysisConfigurationException
-	 *             If configuration of analysis fails
-	 * @throws IllegalStateException
-	 *             If any illegal state arises
-	 */
-<<<<<<< HEAD
-	@Before
-	public void setUp() throws IllegalStateException, AnalysisConfigurationException {
-		// READER
-		final Configuration readerAggregationConfiguration = new Configuration();
-		final ListReader<NamedDoubleTimeSeriesPoint> theReaderAggregator = new ListReader<NamedDoubleTimeSeriesPoint>(readerAggregationConfiguration,
-				this.controller);
-=======
 	@Test
 	public void testAggregatorOnly() throws InterruptedException, IllegalStateException, AnalysisConfigurationException {
 
@@ -92,7 +64,6 @@
 		final Configuration readerAggregationConfiguration = new Configuration();
 		final ListReader<NamedDoubleTimeSeriesPoint> theReaderAggregator = new ListReader<NamedDoubleTimeSeriesPoint>(readerAggregationConfiguration,
 				controller);
->>>>>>> 22ea6b7e
 
 		theReaderAggregator.addObject(this.createNDTSP(1369127812664L, 1000, OP_SIGNATURE_A));
 		theReaderAggregator.addObject(this.createNDTSP(1369127812665L, 2000, OP_SIGNATURE_A));
@@ -115,59 +86,6 @@
 		final Configuration aggregationConfiguration = new Configuration();
 		aggregationConfiguration.setProperty(TimeSeriesPointAggregatorFilter.CONFIG_PROPERTY_NAME_AGGREGATION_SPAN, "10");
 		aggregationConfiguration.setProperty(TimeSeriesPointAggregatorFilter.CONFIG_PROPERTY_NAME_AGGREGATION_TIMEUNIT, "MILLISECONDS");
-<<<<<<< HEAD
-		final TimeSeriesPointAggregatorFilter aggregator = new TimeSeriesPointAggregatorFilter(aggregationConfiguration, this.controller);
-
-		// SINK 1
-		this.sinkPlugin = new ListCollectionFilter<NamedDoubleTimeSeriesPoint>(new Configuration(),
-				this.controller);
-		Assert.assertTrue(this.sinkPlugin.getList().isEmpty());
-
-		// CONNECTION
-		this.controller.connect(theReaderAggregator, ListReader.OUTPUT_PORT_NAME, aggregator, TimeSeriesPointAggregatorFilter.INPUT_PORT_NAME_TSPOINT);
-		this.controller.connect(aggregator,
-				TimeSeriesPointAggregatorFilter.OUTPUT_PORT_NAME_AGGREGATED_TSPOINT, this.sinkPlugin,
-				ListCollectionFilter.INPUT_PORT_NAME);
-	}
-
-	/**
-	 * Test of the VariateTSPointAggregator, including the tests setup.
-	 * 
-	 * @throws InterruptedException
-	 *             If interrupted
-	 * @throws IllegalStateException
-	 *             If illegal state
-	 * @throws AnalysisConfigurationException
-	 *             If wrong configuration
-	 */
-	@Test
-	public void testAggregatorOnly() throws InterruptedException, IllegalStateException, AnalysisConfigurationException {
-
-		Assert.assertEquals(0, this.sinkPlugin.getList().size());
-		this.controller.run();
-
-		// Expected: (1000 + 2000) / 2 = 1500 Application A
-		Assert.assertEquals(Double.valueOf(1500d), Double.valueOf(this.sinkPlugin.getList().get(0).getDoubleValue()));
-		// Expected: 3000 Application A
-		Assert.assertEquals(Double.valueOf(3000d), Double.valueOf(this.sinkPlugin.getList().get(1).getDoubleValue()));
-		// Expected: (1000 + 5500) / 2 = 3250 Application C
-		Assert.assertEquals(Double.valueOf(3250d), Double.valueOf(this.sinkPlugin.getList().get(2).getDoubleValue()));
-		// Expected: 2000 Application B
-		Assert.assertEquals(Double.valueOf(2000d), Double.valueOf(this.sinkPlugin.getList().get(3).getDoubleValue()));
-		// Expected: 4000 Application A
-		Assert.assertEquals(Double.valueOf(4000d), Double.valueOf(this.sinkPlugin.getList().get(4).getDoubleValue()));
-		// Expected: Skipped two spans for Application A -> 2 time 0
-		Assert.assertEquals(Double.NaN, this.sinkPlugin.getList().get(5).getDoubleValue(), 0.0000001d);
-		Assert.assertEquals(Double.NaN, this.sinkPlugin.getList().get(6).getDoubleValue(), 0.0000001d);
-		// Expected: 6000 Application A
-		Assert.assertEquals(Double.valueOf(6000d), Double.valueOf(this.sinkPlugin.getList().get(7).getDoubleValue()));
-		// Expected: (5000 + 1000) / 2 = 3000 Application B
-		Assert.assertEquals(Double.valueOf(3000d), Double.valueOf(this.sinkPlugin.getList().get(8).getDoubleValue()));
-		// Expected: 5000 Application B
-		Assert.assertEquals(Double.valueOf(5000d), Double.valueOf(this.sinkPlugin.getList().get(9).getDoubleValue()));
-		// Expected: Skipped one span for Application B -> 1 time 0
-		Assert.assertEquals(Double.NaN, this.sinkPlugin.getList().get(10).getDoubleValue(), 0.0000001d);
-=======
 		final TimeSeriesPointAggregatorFilter aggregator = new TimeSeriesPointAggregatorFilter(aggregationConfiguration, controller);
 
 		// SINK 1
@@ -203,7 +121,5 @@
 		Assert.assertEquals(Double.valueOf(5000), Double.valueOf(sinkPlugin.getList().get(9).getDoubleValue()));
 		// Expected: Skipped one span for Application B -> 1 time 0
 		Assert.assertEquals(Double.valueOf(0), Double.valueOf(sinkPlugin.getList().get(10).getDoubleValue()));
->>>>>>> 22ea6b7e
-
 	}
 }