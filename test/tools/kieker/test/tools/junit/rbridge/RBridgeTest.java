/***************************************************************************
 * Copyright 2014 Kieker Project (http://kieker-monitoring.net)
 *
 * Licensed under the Apache License, Version 2.0 (the "License");
 * you may not use this file except in compliance with the License.
 * You may obtain a copy of the License at
 *
 *     http://www.apache.org/licenses/LICENSE-2.0
 *
 * Unless required by applicable law or agreed to in writing, software
 * distributed under the License is distributed on an "AS IS" BASIS,
 * WITHOUT WARRANTIES OR CONDITIONS OF ANY KIND, either express or implied.
 * See the License for the specific language governing permissions and
 * limitations under the License.
 ***************************************************************************/

package kieker.test.tools.junit.rbridge;

import org.junit.Assert;
import org.junit.Test;

import kieker.common.logging.Log;
import kieker.common.logging.LogFactory;
import kieker.tools.util.InvalidREvaluationResultException;
import kieker.tools.util.RBridgeControl;

import kieker.test.tools.junit.AbstractKiekerRTest;

/**
 *
 * @author Tillmann Carlos Bielefeld
 * @since 1.10
 *
 */
public class RBridgeTest extends AbstractKiekerRTest {
	private static final Log LOG = LogFactory.getLog(RBridgeTest.class);

	/**
	 * Creates a new instance of this class.
	 */
	public RBridgeTest() {
		// Default constructor
	}

	/**
	 * Test of the RBridge, connects to Rserve.
	 *
	 * @throws Exception
	 *             If exception is thrown
	 */
	@Test
	public void test() throws Exception {

		final RBridgeControl r = RBridgeControl.getInstance();

		r.evalWithR("measures <- c(NA,NA,NA,NA,NA,NA,NA,NA,NA,NA,31.0,41.0,95.0,77.0,29.0,62.0,49.0,NA)");
		r.evalWithR("forecasts <- c(NA,0.0,0.0,0.0,0.0,0.0,0.0,0.0,0.0,0.0,0.0,2.8181818181818183,"
				+ "6.0,12.846153846153847,17.428571428571427,18.2,20.9375,22.58823529411765)");
		r.evalWithR("anomalies <- c(NA,NaN,NaN,NaN,NaN,NaN,NaN,NaN,NaN,NaN,0.8333333333333333,0.7446808510638298,"
				+ "0.761768901569187,0.6308623298033282,0.2288135593220339,0.49510173323285606,0.3689400164338537,NA)");
		final Object result = r.evalWithR("combined <- cbind(measures, forecasts, anomalies)");
		LOG.info(result.toString());

		Assert.assertTrue(result != null);
		Assert.assertTrue(result instanceof org.rosuda.REngine.REXPDouble);
	}

	/**
<<<<<<< HEAD
	 * Test to make sure that NullPointerExceptions within the evalWithR() method are caught correctly.
	 *
	 * @throws InvalidREvaluationResultException
	 *
	 * @throws NullPointerException
	 *             if exceptions are handled correctly.
	 */
	@Test(expected = InvalidREvaluationResultException.class)
	public void TestNullPointerEvaluationEvalWithR() throws InvalidREvaluationResultException {
=======
	 * Test to make sure that InvalidREvaluationResultException within the evalWithR() method are caught correctly.
	 *
	 * @throws InvalidREvaluationResultException
	 *             if exceptions are handled correctly.
	 */
	@Test(expected = InvalidREvaluationResultException.class)
	public void testNullPointerEvaluationEvalWithR() {
>>>>>>> cc57e8ac
		final RBridgeControl r = RBridgeControl.getInstance();
		r.evalWithR("accuracy(NULL)[6]");
	}
}<|MERGE_RESOLUTION|>--- conflicted
+++ resolved
@@ -66,17 +66,6 @@
 	}
 
 	/**
-<<<<<<< HEAD
-	 * Test to make sure that NullPointerExceptions within the evalWithR() method are caught correctly.
-	 *
-	 * @throws InvalidREvaluationResultException
-	 *
-	 * @throws NullPointerException
-	 *             if exceptions are handled correctly.
-	 */
-	@Test(expected = InvalidREvaluationResultException.class)
-	public void TestNullPointerEvaluationEvalWithR() throws InvalidREvaluationResultException {
-=======
 	 * Test to make sure that InvalidREvaluationResultException within the evalWithR() method are caught correctly.
 	 *
 	 * @throws InvalidREvaluationResultException
@@ -84,7 +73,6 @@
 	 */
 	@Test(expected = InvalidREvaluationResultException.class)
 	public void testNullPointerEvaluationEvalWithR() {
->>>>>>> cc57e8ac
 		final RBridgeControl r = RBridgeControl.getInstance();
 		r.evalWithR("accuracy(NULL)[6]");
 	}
