/***************************************************************************
 * Copyright 2014 Kieker Project (http://kieker-monitoring.net)
 *
 * Licensed under the Apache License, Version 2.0 (the "License");
 * you may not use this file except in compliance with the License.
 * You may obtain a copy of the License at
 *
 *     http://www.apache.org/licenses/LICENSE-2.0
 *
 * Unless required by applicable law or agreed to in writing, software
 * distributed under the License is distributed on an "AS IS" BASIS,
 * WITHOUT WARRANTIES OR CONDITIONS OF ANY KIND, either express or implied.
 * See the License for the specific language governing permissions and
 * limitations under the License.
 ***************************************************************************/

package kieker.test.tools.junit.tslib;

import java.util.concurrent.TimeUnit;

import org.junit.Assert;
import org.junit.Before;
import org.junit.Test;

import kieker.tools.tslib.TimeSeries;

import kieker.test.common.junit.AbstractKiekerTest;

/**
 * 
 * @author Tillmann Carlos Bielefeld
<<<<<<< HEAD
 * @since 1.10
=======
 * @since 1.9
>>>>>>> 22ea6b7e
 * 
 */
public class TimeSeriesTest extends AbstractKiekerTest {

	private TimeSeries<Double> unboundTS;
	private int bounds;
	private TimeSeries<Integer> boundedTS;
	private TimeUnit timeUnit;
	private long startTime;

	/**
	 * Creates a new instance of this class.
	 */
	public TimeSeriesTest() {
		// Default constructor
	}

	/**
	 * Setup of the test case.
	 * 
	 * @throws Exception
	 *             Thrown if exception appears
	 */
	@Before
	public void setUp() throws Exception {
		final long deltaTime = 1000;
		this.timeUnit = TimeUnit.MILLISECONDS;
		this.startTime = System.currentTimeMillis() - (deltaTime * 10);
		this.unboundTS = new TimeSeries<Double>(this.startTime, deltaTime, this.timeUnit);

		this.bounds = 3;
		this.boundedTS = new TimeSeries<Integer>(this.startTime, deltaTime, this.timeUnit, this.bounds);
	}

	/**
	 * Test of the getter and appends methods.
	 */
	@Test
	public void testGettersAndAppendingValues() {
		Assert.assertEquals(this.timeUnit, this.unboundTS.getDeltaTimeUnit());
		Assert.assertEquals(this.startTime, this.unboundTS.getStartTime());

		Assert.assertEquals(0, this.unboundTS.size());
		this.unboundTS.append(666.0);
		this.unboundTS.append(666.0);
		Assert.assertEquals(2, this.unboundTS.size());
	}

	/**
	 * Test if values are collected in the correct order.
	 */
	@Test
	public void testValueSort() {
		final int count = 30;
		for (int i = 0; i < count; i++) {
			this.unboundTS.append(Double.valueOf(i));
		}

		for (int i = 0; i < count; i++) {
			Assert.assertEquals(Double.valueOf(i), this.unboundTS.getPoints().get(i).getValue());
		}

		Assert.assertEquals(count, this.unboundTS.size());
	}

	/**
	 * Test of the buffer capacity.
	 */
	@Test
	public void testCapacityRestriction() {
		Assert.assertEquals(0, this.boundedTS.size());
		Assert.assertEquals(this.bounds, this.boundedTS.getCapacity());
		for (int i = 0; i < (this.bounds + 1); i++) {
			this.boundedTS.append(10 * i);
		}
		Assert.assertEquals(this.bounds, this.boundedTS.size());
	}

	/**
	 * Test if newer values are stored in FIFO order.
	 */
	@Test
	public void testKeepNewerValuesInCapacity() {
		Assert.assertEquals(0, this.boundedTS.size());
		int i;
		final int lastNumber = this.bounds * 2;
		for (i = 0; i <= lastNumber; i++) {
			this.boundedTS.append(i);
		}
<<<<<<< HEAD

=======
>>>>>>> 22ea6b7e
		Assert.assertEquals(Integer.valueOf(lastNumber), this.boundedTS.getPoints().get(this.bounds - 1).getValue());
	}

}<|MERGE_RESOLUTION|>--- conflicted
+++ resolved
@@ -29,11 +29,7 @@
 /**
  * 
  * @author Tillmann Carlos Bielefeld
-<<<<<<< HEAD
  * @since 1.10
-=======
- * @since 1.9
->>>>>>> 22ea6b7e
  * 
  */
 public class TimeSeriesTest extends AbstractKiekerTest {
@@ -123,11 +119,6 @@
 		for (i = 0; i <= lastNumber; i++) {
 			this.boundedTS.append(i);
 		}
-<<<<<<< HEAD
-
-=======
->>>>>>> 22ea6b7e
 		Assert.assertEquals(Integer.valueOf(lastNumber), this.boundedTS.getPoints().get(this.bounds - 1).getValue());
 	}
-
 }