/***************************************************************************
 * Copyright 2014 Kieker Project (http://kieker-monitoring.net)
 *
 * Licensed under the Apache License, Version 2.0 (the "License");
 * you may not use this file except in compliance with the License.
 * You may obtain a copy of the License at
 *
 *     http://www.apache.org/licenses/LICENSE-2.0
 *
 * Unless required by applicable law or agreed to in writing, software
 * distributed under the License is distributed on an "AS IS" BASIS,
 * WITHOUT WARRANTIES OR CONDITIONS OF ANY KIND, either express or implied.
 * See the License for the specific language governing permissions and
 * limitations under the License.
 ***************************************************************************/

package kieker.test.tools.junit.tslib;

import org.junit.Assert;
import org.junit.Test;

import kieker.analysis.exception.AnalysisConfigurationException;
import kieker.tools.tslib.TimeSeriesPoint;
import kieker.tools.tslib.TimeSeriesPointsBuffer;

import kieker.test.common.junit.AbstractKiekerTest;

/**
 * 
 * @author Tom Frotscher
<<<<<<< HEAD
 * @since 1.10
=======
 * @since 1.9
>>>>>>> 22ea6b7e
 * 
 */
public class TimeSeriesPointsBufferTest extends AbstractKiekerTest {

	/**
	 * Creates a new instance of this class.
	 */
	public TimeSeriesPointsBufferTest() {
		// Default Constructor
	}

	/**
	 * Test of the bounded buffer version of the time series point buffer.
	 * 
	 * @throws InterruptedException
	 *             If interrupted
	 * @throws IllegalStateException
	 *             If illegal state is reached
	 * @throws AnalysisConfigurationException
	 *             If analysis configuration exception appears
	 */
	@Test
	public void testBoundedBuffer() throws InterruptedException, IllegalStateException, AnalysisConfigurationException {
<<<<<<< HEAD
		final TimeSeriesPointsBuffer<Integer> bounded = new TimeSeriesPointsBuffer<Integer>(3);
		bounded.add(1);
		bounded.add(2);
		bounded.add(3);
		// Next Value exceed the boundary
		bounded.add(4);
		Assert.assertEquals(3, bounded.getSize());
=======
		final TimeSeriesPointsBuffer<TimeSeriesPoint<Integer>> bounded = new TimeSeriesPointsBuffer<TimeSeriesPoint<Integer>>(3);
		bounded.add(new TimeSeriesPoint<Integer>(1, 1));
		bounded.add(new TimeSeriesPoint<Integer>(1, 2));
		bounded.add(new TimeSeriesPoint<Integer>(1, 3));

		// Next Value exceed the boundary
		bounded.add(new TimeSeriesPoint<Integer>(1, 4));
		Assert.assertEquals(3, bounded.getSize());

>>>>>>> 22ea6b7e
		// Test remove
		bounded.remove();
		Assert.assertEquals(2, bounded.getSize());
	}

	/**
	 * Test of the unbounded buffer version of the time series point buffer.
	 * 
	 * @throws InterruptedException
	 *             If interrupted
	 * @throws IllegalStateException
	 *             If illegal state is reached
	 * @throws AnalysisConfigurationException
	 *             If analysis configuration exception appears
	 */
	@Test
	public void testUnboundedBuffer() throws InterruptedException, IllegalStateException, AnalysisConfigurationException {
<<<<<<< HEAD
		final TimeSeriesPointsBuffer<Integer> unbounded = new TimeSeriesPointsBuffer<Integer>(-1);
		int i = 0;
		while (i < 100) {
			unbounded.add(i);
=======
		final TimeSeriesPointsBuffer<TimeSeriesPoint<Integer>> unbounded = new TimeSeriesPointsBuffer<TimeSeriesPoint<Integer>>(-1);
		int i = 0;
		while (i < 100) {
			unbounded.add(new TimeSeriesPoint<Integer>(1, i));
>>>>>>> 22ea6b7e
			i++;
		}
		Assert.assertEquals(i, unbounded.getSize());
		// Test remove
		unbounded.remove();
		Assert.assertEquals(i - 1, unbounded.getSize());
	}
}<|MERGE_RESOLUTION|>--- conflicted
+++ resolved
@@ -20,7 +20,6 @@
 import org.junit.Test;
 
 import kieker.analysis.exception.AnalysisConfigurationException;
-import kieker.tools.tslib.TimeSeriesPoint;
 import kieker.tools.tslib.TimeSeriesPointsBuffer;
 
 import kieker.test.common.junit.AbstractKiekerTest;
@@ -28,11 +27,7 @@
 /**
  * 
  * @author Tom Frotscher
-<<<<<<< HEAD
  * @since 1.10
-=======
- * @since 1.9
->>>>>>> 22ea6b7e
  * 
  */
 public class TimeSeriesPointsBufferTest extends AbstractKiekerTest {
@@ -56,7 +51,6 @@
 	 */
 	@Test
 	public void testBoundedBuffer() throws InterruptedException, IllegalStateException, AnalysisConfigurationException {
-<<<<<<< HEAD
 		final TimeSeriesPointsBuffer<Integer> bounded = new TimeSeriesPointsBuffer<Integer>(3);
 		bounded.add(1);
 		bounded.add(2);
@@ -64,17 +58,6 @@
 		// Next Value exceed the boundary
 		bounded.add(4);
 		Assert.assertEquals(3, bounded.getSize());
-=======
-		final TimeSeriesPointsBuffer<TimeSeriesPoint<Integer>> bounded = new TimeSeriesPointsBuffer<TimeSeriesPoint<Integer>>(3);
-		bounded.add(new TimeSeriesPoint<Integer>(1, 1));
-		bounded.add(new TimeSeriesPoint<Integer>(1, 2));
-		bounded.add(new TimeSeriesPoint<Integer>(1, 3));
-
-		// Next Value exceed the boundary
-		bounded.add(new TimeSeriesPoint<Integer>(1, 4));
-		Assert.assertEquals(3, bounded.getSize());
-
->>>>>>> 22ea6b7e
 		// Test remove
 		bounded.remove();
 		Assert.assertEquals(2, bounded.getSize());
@@ -92,17 +75,10 @@
 	 */
 	@Test
 	public void testUnboundedBuffer() throws InterruptedException, IllegalStateException, AnalysisConfigurationException {
-<<<<<<< HEAD
 		final TimeSeriesPointsBuffer<Integer> unbounded = new TimeSeriesPointsBuffer<Integer>(-1);
 		int i = 0;
 		while (i < 100) {
 			unbounded.add(i);
-=======
-		final TimeSeriesPointsBuffer<TimeSeriesPoint<Integer>> unbounded = new TimeSeriesPointsBuffer<TimeSeriesPoint<Integer>>(-1);
-		int i = 0;
-		while (i < 100) {
-			unbounded.add(new TimeSeriesPoint<Integer>(1, i));
->>>>>>> 22ea6b7e
 			i++;
 		}
 		Assert.assertEquals(i, unbounded.getSize());
