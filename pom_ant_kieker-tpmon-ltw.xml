--- conflicted
+++ resolved
@@ -1,31 +1,27 @@
-<project xmlns="http://maven.apache.org/POM/4.0.0" xmlns:xsi="http://www.w3.org/2001/XMLSchema-instance"
-         xsi:schemaLocation="http://maven.apache.org/POM/4.0.0 http://maven.apache.org/maven-v4_0_0.xsd">
-  <modelVersion>4.0.0</modelVersion>
-
-  <groupId>net.sf.kieker</groupId>
-  <artifactId>tpmon-ltw</artifactId>
-  <name>Kieker Tpmon Controller</name>
-<<<<<<< HEAD
-  <version>0.95-20090622</version>
-=======
-  <version>0.95-introducingMonitoringRecord-20090623</version>
->>>>>>> 84979170
-  <url>http://kieker.sf.net</url>  
-  <packaging>jar</packaging>
-  
-  <!-- TODO add dependencies -->
-  <dependencies>
-  	<dependency>
-  		<groupId>org.apache.cxf</groupId>
-  		<artifactId>cxf-rt-bindings-soap</artifactId>
-  		<version>2.2</version>
-  		<optional>true</optional>
-  	</dependency>
-  	<dependency>
-  		<groupId>org.apache.cxf</groupId>
-  		<artifactId>cxf-rt-databinding-aegis</artifactId>
-  		<version>2.2</version>
-  		<optional>true</optional>
-  	</dependency>
-  </dependencies>
-</project>
+<project xmlns="http://maven.apache.org/POM/4.0.0" xmlns:xsi="http://www.w3.org/2001/XMLSchema-instance"
+         xsi:schemaLocation="http://maven.apache.org/POM/4.0.0 http://maven.apache.org/maven-v4_0_0.xsd">
+  <modelVersion>4.0.0</modelVersion>
+
+  <groupId>net.sf.kieker</groupId>
+  <artifactId>tpmon-ltw</artifactId>
+  <name>Kieker Tpmon Controller</name>
+  <version>0.95-introducingMonitoringRecord-20090623</version>
+  <url>http://kieker.sf.net</url>  
+  <packaging>jar</packaging>
+  
+  <!-- TODO add dependencies -->
+  <dependencies>
+  	<dependency>
+  		<groupId>org.apache.cxf</groupId>
+  		<artifactId>cxf-rt-bindings-soap</artifactId>
+  		<version>2.2</version>
+  		<optional>true</optional>
+  	</dependency>
+  	<dependency>
+  		<groupId>org.apache.cxf</groupId>
+  		<artifactId>cxf-rt-databinding-aegis</artifactId>
+  		<version>2.2</version>
+  		<optional>true</optional>
+  	</dependency>
+  </dependencies>
+</project>