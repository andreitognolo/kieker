--- conflicted
+++ resolved
@@ -80,7 +80,6 @@
         gradleVersion = '2.2.1'
     }
 
-<<<<<<< HEAD
     task integrationTest(type: Test) {
         testClassesDir = project.sourceSets.integrationTest.output.classesDir
         classpath = project.sourceSets.integrationTest.runtimeClasspath
@@ -89,7 +88,7 @@
 
     test {
         ignoreFailures = false
-	maxHeapSize = "2g"
+	    maxHeapSize = "2g" // Set limit to prevent Travis-CI build to crash
     }
 
     apply plugin: 'cpd'
@@ -298,46 +297,6 @@
         }
     }
     return [errors, warnings, infos]
-=======
-		configFile = resolveRelativeToParent(dirConfig, 'cs-conf.xml')
-	}
-
-	def fbVersion
-	apply plugin: 'findbugs'
-	findbugs {
-		if (JavaVersion.current() == JavaVersion.VERSION_1_6) {
-			fbVersion = '2.0.3'
-		} else {
-			fbVersion = '3.0.1'
-		}
-		toolVersion = fbVersion
-		ignoreFailures = true 
-		effort = "max"
-		reportLevel = "low"
-		
-		excludeFilter = resolveRelativeToParent(dirConfig, 'fb-filter.xml')
-	}
-
-	// CS is a little bit weird, when it comes to dependencies. 
-	checkstyleTest.classpath += sourceSets.main.runtimeClasspath
-	checkstyleMain.classpath += configurations.compile
-	// This part makes sure that CS does not check the classes inside src-gen and test-gen
-	checkstyleMain.source = 'src'
-	checkstyleTest.source = 'test'
-	
-	// Those are some dependencies which are needed by all submodules
-	dependencies {
-		pmd resolveLibrary('**/pmd-*/**/*.jar')
-		cpd resolveLibrary('**/pmd-*/**/*.jar')
-		checkstyle resolveLibrary('**/checkstyle-*/**/*.jar')
-		checkstyle project(':kieker-checkstyle-extension')
-
-		findbugs resolveLibrary("**/findbugs-$fbVersion/lib/*.jar")
-		
-		testCompile resolveLibrary('junit-*.jar')
-		testCompile resolveLibrary('hamcrest-core-*.jar')
-	}
->>>>>>> aae9f722
 }
 
 task checkThresholds(dependsOn: mainSubprojects.tasks["build"]) << {
