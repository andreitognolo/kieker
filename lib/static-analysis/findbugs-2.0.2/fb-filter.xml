<FindBugsFilter>
	<!-- Example: http://findbugs.sourceforge.net/manual/filter.html#d0e2103 -->

	<Match>
		<Package name="~kieker\.common\.record.*" />
		<Bug pattern="EI_EXPOSE_REP" />
	</Match>

	<Match>
		<Class name="kieker.analysis.plugin.IPlugin$PluginInputPortReference" />
		<Bug pattern="EI_EXPOSE_REP2" />
	</Match>

	<Match>
		<Class name="kieker.analysis.plugin.IPlugin$PluginInputPortReference" />
		<Bug pattern="EI_EXPOSE_REP" />
	</Match>

	<Match>
		<Class name="kieker.monitoring.probe.aspectj.AbstractAspectJProbe" />
		<Bug pattern="RV_RETURN_VALUE_OF_PUTIFABSENT_IGNORED" />
	</Match>

	<Match>
		<Class name="kieker.common.record.AbstractMonitoringRecord" />
		<Bug pattern="RV_RETURN_VALUE_OF_PUTIFABSENT_IGNORED" />
	</Match>

	<Match>
		<Class name="kieker.test.monitoring.junit.probe.spring.executions.jetty.TestSpringMethodInterceptor" />
		<Method name="testIt" params="" returns="void" />
		<Bug pattern="NP_LOAD_OF_KNOWN_NULL_VALUE" />
	</Match>

	<Match>
		<Class name="kieker.test.analysis.junit.plugin.filter.forward.TestStringBufferFilter" />
		<Bug pattern="DM_STRING_CTOR" />
	</Match>

	<Match>
		<Class name="kieker.tools.traceAnalysis.repository.DescriptionRepository" />
		<Method name="splitLine" params="java.lang.String" returns="java.lang.String[]" />
		<Bug pattern="PZLA_PREFER_ZERO_LENGTH_ARRAYS" />
	</Match>

	<Match>
		<Class name="kieker.analysis.plugin.filter.forward.StringBufferFilter$Segment" />
		<Bug pattern="SE_BAD_FIELD" />
	</Match>

	<Match>
		<Class name="kieker.analysis.model.MetaModelHandler" />
		<Method name="javaToMetaModel" params="java.util.Collection,java.util.Collection,java.util.Collection,java.util.Collection,java.lang.String,kieker.common.configuration.Configuration" returns="kieker.analysis.model.analysisMetaModel.MIProject" />
		<Bug pattern="REC_CATCH_EXCEPTION" />
	</Match>

	<Match>
		<Package name="~kieker\.analysis\.model\.analysisMetaModel.*" />
		<Bug pattern="IC_SUPERCLASS_USES_SUBCLASS_DURING_INITIALIZATION" />
	</Match>

	<Match>
		<Package name="~kieker\.analysis\.model\.analysisMetaModel.*" />
		<Bug pattern="RCN_REDUNDANT_NULLCHECK_OF_NULL_VALUE" />
	</Match>

	<Match>
		<Package name="~kieker\.analysis\.model\.analysisMetaModel.*" />
		<Bug pattern="BC_UNCONFIRMED_CAST" />
	</Match>

	<Match>
		<Package name="~kieker\.analysis\.model\.analysisMetaModel.*" />
		<Bug pattern="NP_LOAD_OF_KNOWN_NULL_VALUE" />
	</Match>

	<Match>
		<Package name="~kieker\.analysis\.model\.analysisMetaModel.*" />
		<Bug pattern="MS_PKGPROTECT" />
	</Match>

	<Match>
		<Class name="kieker.analysis.plugin.filter.flow.TraceEventRecords" />
		<!--<Method name="getTraceEvents" params="" returns="kieker.common.record.flow.trace.AbstractTraceEvent" />-->
		<Bug pattern="EI_EXPOSE_REP" />
	</Match>

	<Match>
		<Class name="kieker.analysis.plugin.filter.flow.TraceEventRecords" />
		<!--<Method name="&lt;init&gt;" params="kieker.common.record.flow.trace.Trace,kieker.common.record.flow.trace.AbstractTraceEvent" returns="void" />-->
		<Bug pattern="EI_EXPOSE_REP2" />
	</Match>

	<Match>
		<Class name="kieker.analysis.plugin.reader.database.DbReader" />
		<Method name="read" params="" returns="boolean" />
		<Bug pattern="SQL_NONCONSTANT_STRING_PASSED_TO_EXECUTE" />
	</Match>

	<Match>
		<Class name="kieker.analysis.plugin.reader.database.DbReader" />
		<Method name="table2record" params="java.sql.Connection,java.lang.String,java.lang.Class" returns="void" />
		<Bug pattern="SQL_NONCONSTANT_STRING_PASSED_TO_EXECUTE" />
	</Match>

	<Match>
		<Class name="kieker.analysis.plugin.reader.filesystem.FSZipReader" />
		<Method name="readBinaryFile" params="java.io.DataInputStream" returns="void" />
		<Bug pattern="REC_CATCH_EXCEPTION" />
	</Match>

	<Match>
		<Class name="kieker.analysis.plugin.reader.filesystem.FSZipReader" />
		<Method name="readAsciiFile" params="java.io.BufferedReader" returns="void" />
		<Bug pattern="REC_CATCH_EXCEPTION" />
	</Match>

	<Match>
		<Class name="kieker.analysis.plugin.reader.filesystem.FSDirectoryReader" />
		<Method name="processNormalInputFile" params="java.io.File" returns="void" />
		<Bug pattern="REC_CATCH_EXCEPTION" />
	</Match>

	<Match>
		<Class name="kieker.analysis.plugin.reader.filesystem.FSDirectoryReader" />
		<Method name="processBinaryInputFile" params="java.io.File,kieker.common.util.filesystem.BinaryCompressionMethod" returns="void" />
		<Bug pattern="REC_CATCH_EXCEPTION" />
	</Match>

	<Match>
		<Class name="kieker.analysis.plugin.reader.filesystem.FSDirectoryReader$2" />
		<Bug pattern="SIC_INNER_SHOULD_BE_STATIC_ANON" />
	</Match>

	<Match>
		<Class name="kieker.analysis.plugin.reader.filesystem.FSReader" />
		<Method name="read" params="" returns="boolean" />
		<Bug pattern="NN_NAKED_NOTIFY" />
	</Match>

	<Match>
		<Class name="kieker.analysis.plugin.reader.filesystem.FSReader" />
		<Method name="newMonitoringRecord" params="kieker.common.record.IMonitoringRecord" returns="boolean" />
		<Bug pattern="WA_NOT_IN_LOOP" />
	</Match>

	<Match>
		<Class name="kieker.analysis.plugin.reader.jms.JMSReader" />
		<Method name="read" params="" returns="boolean" />
		<Bug pattern="REC_CATCH_EXCEPTION" />
	</Match>

	<Match>
		<Class name="kieker.analysis.plugin.reader.jmx.JMXReader" />
		<Method name="read2" params="" returns="boolean" />
		<Bug pattern="DE_MIGHT_IGNORE" />
	</Match>

	<Match>
		<Class name="kieker.common.logging.LogFactory" />
		<Method name="&lt;clinit&gt;" params="" returns="void" />
		<Bug pattern="DE_MIGHT_IGNORE" />
	</Match>

	<Match>
		<Class name="kieker.common.logging.LogImplWebguiLogging" />
		<Method name="addMessage" params="java.lang.String,java.lang.String,java.lang.Throwable" returns="void" />
		<Bug pattern="RV_RETURN_VALUE_IGNORED" />
	</Match>

	<Match>
		<Class name="kieker.analysis.display.XYPlot" />
		<Method name="setEntry" params="java.lang.Object, java.lang.Number" returns="void" />
		<Bug pattern="RV_RETURN_VALUE_IGNORED" />
	</Match>

	<Match>
		<Class name="kieker.monitoring.core.controller.JMXController" />
		<Method name="&lt;init&gt;" params="kieker.common.configuration.Configuration" returns="void" />
		<Bug pattern="REC_CATCH_EXCEPTION" />
	</Match>

	<Match>
		<Class name="kieker.monitoring.core.controller.SamplingController$1" />
		<Bug pattern="SIC_INNER_SHOULD_BE_STATIC_ANON" />
	</Match>

	<Match>
		<Class name="kieker.monitoring.core.registry.Registry" />
		<Field name="eArrayCached" />
		<Bug pattern="VO_VOLATILE_REFERENCE_TO_ARRAY" />
	</Match>

	<Match>
		<Class name="kieker.monitoring.probe.servlet.SessionAndTraceRegistrationFilter" />
		<Method name="doFilter" params="javax.servlet.ServletRequest, javax.servlet.ServletResponse, javax.servlet.FilterChain" returns="void" />
		<Bug pattern="ES_COMPARING_STRINGS_WITH_EQ" />
	</Match>

	<Match>
		<Class name="kieker.monitoring.writer.database.DBWriterHelper" />
		<Method name="createTable" params="java.lang.String,java.lang.Class[]" returns="java.lang.String" />
		<Bug pattern="SQL_NONCONSTANT_STRING_PASSED_TO_EXECUTE" />
	</Match>

	<Match>
		<Class name="kieker.monitoring.writer.database.DBWriterHelper" />
		<Method name="createIndexTable" params="" returns="void" />
		<Bug pattern="SQL_NONCONSTANT_STRING_PASSED_TO_EXECUTE" />
	</Match>

	<Match>
		<Class name="kieker.monitoring.writer.database.DbWriterThread" />
		<Method name="consume" params="kieker.common.record.IMonitoringRecord" returns="void" />
		<Bug pattern="OBL_UNSATISFIED_OBLIGATION" />
	</Match>

	<Match>
		<Class name="kieker.monitoring.writer.database.DbWriterThread" />
		<Method name="consume" params="kieker.common.record.IMonitoringRecord" returns="void" />
		<Bug pattern="SQL_PREPARED_STATEMENT_GENERATED_FROM_NONCONSTANT_STRING" />
	</Match>

	<Match>
		<Class name="kieker.monitoring.writer.database.SyncDbWriter" />
		<Method name="newMonitoringRecord" params="kieker.common.record.IMonitoringRecord" returns="boolean" />
		<Bug pattern="OBL_UNSATISFIED_OBLIGATION" />
	</Match>

	<Match>
		<Class name="kieker.monitoring.writer.database.SyncDbWriter" />
		<Method name="newMonitoringRecord" params="kieker.common.record.IMonitoringRecord"
			returns="boolean" />
		<Bug pattern="SQL_PREPARED_STATEMENT_GENERATED_FROM_NONCONSTANT_STRING" />
	</Match>

	<Match>
		<Class name="kieker.test.analysis.junit.plugin.filter.forward.TestCountingThroughputFilter" />
		<Method name="doTheTest" params="" returns="void" />
		<Bug pattern="UWF_FIELD_NOT_INITIALIZED_IN_CONSTRUCTOR" />
	</Match>

	<Match>
		<Class
			name="kieker.test.analysis.junit.plugin.filter.select.TestTimestampFilter" />
		<Bug pattern="UWF_FIELD_NOT_INITIALIZED_IN_CONSTRUCTOR" />
	</Match>

	<Match>
		<Class name="kieker.test.monitoring.junit.core.sampler.TestPeriodicSampling$1" />
		<Bug pattern="SIC_INNER_SHOULD_BE_STATIC_ANON" />
	</Match>

	<Match>
		<Class name="kieker.test.monitoring.junit.core.sampler.TestPeriodicSampling$2" />
		<Bug pattern="SIC_INNER_SHOULD_BE_STATIC_ANON" />
	</Match>

	<Match>
		<Class name="kieker.test.tools.junit.writeRead.filesystem.KiekerLogDirFilter$1" />
		<Bug pattern="SIC_INNER_SHOULD_BE_STATIC_ANON" />
	</Match>

	<Match>
		<Class name="kieker.test.tools.junit.bridge.AbstractConnectorTest" />
		<Bug pattern="UWF_FIELD_NOT_INITIALIZED_IN_CONSTRUCTOR" />
	</Match>
	
	<Match>
		<Class name="kieker.tools.KaxViz" />
		<Method name="main" params="java.lang.String[]" returns="void" />
		<Bug pattern="REC_CATCH_EXCEPTION" />
	</Match>

	<Match>
		<Class name="kieker.tools.traceAnalysis.TraceAnalysisTool" />
		<Method name="dispatchTasks" params="" returns="boolean" />
		<Bug pattern="REC_CATCH_EXCEPTION" />
	</Match>

	<Match>
		<Class name="kieker.tools.traceAnalysis.filter.traceReconstruction.TraceReconstructionFilter$1" />
		<Bug pattern="SIC_INNER_SHOULD_BE_STATIC_ANON" />
	</Match>

	<Match>
		<Class name="org.apache.commons.logging.impl.Jdk14LoggerPatched" />
		<Method name="getLog" params="java.lang.String" returns="org.apache.commons.logging.Log" />
		<Bug pattern="REC_CATCH_EXCEPTION" />
	</Match>

	<Match>
		<Class name="kieker.evaluation.benchmark.Benchmark" />
		<Method name="parseAndInitializeArguments" params="java.lang.String[]" returns="void" />
		<Bug pattern="REC_CATCH_EXCEPTION" />
	</Match>

	<Match>
		<Class name="kieker.examples.userguide.ch2bookstore.manual.BookstoreAnalysisStarter" />
		<Method name="main" params="java.lang.String[]" returns="void" />
		<Bug pattern="REC_CATCH_EXCEPTION" />
	</Match>

	<Match>
		<Class name="kieker.examples.userguide.ch3and4bookstore.MyPipeReader" />
		<Method name="read" params="" returns="boolean" />
		<Bug pattern="REC_CATCH_EXCEPTION" />
	</Match>

	<Match>
		<Class name="kieker.examples.userguide.ch3and4bookstore.PipeData" />
		<Bug pattern="EI_EXPOSE_REP" />
	</Match>

	<Match>
<<<<<<< HEAD
			<Class name="kieker.common.record.LookupEntity" />
=======
		<Class name="kieker.tools.bridge.LookupEntity" />
>>>>>>> 3f53cc15
		<Bug pattern="EI_EXPOSE_REP" />
	</Match>

	<Match>
		<Class name="kieker.examples.userguide.ch3and4bookstore.PipeData" />
		<Bug pattern="EI_EXPOSE_REP2" />
	</Match>

	<Match>
		<Class name="kieker.common.record.LookupEntity" />
		<Bug pattern="EI_EXPOSE_REP2" />
	</Match>

	<Match>
		<Class name="kieker.tools.bridge.cli.PrivilegedClassLoaderAction" />
		<Bug pattern="EI_EXPOSE_REP2" />
	</Match>

	<Match>
		<Package name="~kieker\.analysis\.model\.analysisMetaModel.*" />
		<Bug pattern="NM_CONFUSING" />
	</Match>

</FindBugsFilter><|MERGE_RESOLUTION|>--- conflicted
+++ resolved
@@ -313,11 +313,7 @@
 	</Match>
 
 	<Match>
-<<<<<<< HEAD
-			<Class name="kieker.common.record.LookupEntity" />
-=======
-		<Class name="kieker.tools.bridge.LookupEntity" />
->>>>>>> 3f53cc15
+		<Class name="kieker.common.record.LookupEntity" />
 		<Bug pattern="EI_EXPOSE_REP" />
 	</Match>
 
