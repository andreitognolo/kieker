--- conflicted
+++ resolved
@@ -184,14 +184,10 @@
 
         <!-- Verifies that both the java.lang.Deprecated import is present and the @deprecated Javadoc tag is present when either is present. !-->
         <!-- See http://checkstyle.sourceforge.net/config_annotation.html#MissingDeprecated !-->
-<<<<<<< HEAD
-        <module name="MissingDeprecated"/>
-=======
         <!-- KIEKER -->
         <module name="MissingDeprecated">
             <property name="severity" value="info"/>        
         </module>
->>>>>>> bceedd76
 
         <!-- Verifies that the java.lang.Override annotation is present when the {@inheritDoc} javadoc tag is present. !-->
         <!-- See http://checkstyle.sourceforge.net/config_annotation.html#MissingOverride !-->
