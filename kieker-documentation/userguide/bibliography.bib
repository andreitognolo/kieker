% Replaced by correct values during build process
<<<<<<< HEAD
@string{ CURMONTH = May }
=======
@string{ CURMONTH = Apr }
>>>>>>> 0890f2fd
@string{ CURYEAR = 2015 }

@MANUAL{KiekerUserGuideThis,
  title = {Kieker 1.12-SNAPSHOT User Guide},
  author = {{Kieker Project}},
  month = CURMONTH,
  year = CURYEAR,
  url = {http://kieker-monitoring.net/documentation/},
}

@MISC{KiekerWebSite,
  author = {{Kieker Project}},
  title = {Kieker web site},
  year = CURYEAR,
  url = {http://kieker-monitoring.net/}
}

@INPROCEEDINGS{KiekerICPE2012,
  author = {Andr\'e van Hoorn and Jan Waller and Wilhelm Hasselbring},
  title = {Kieker: {A} Framework for Application Performance Monitoring and
        Dynamic Software Analysis},
  booktitle = {Proceedings of the 3rd ACM/SPEC International Conference on Performance
        Engineering (ICPE~2012)},
  year = {2012},
  pages = {247--248},
  month = apr,
  publisher = {ACM},
  abstract = {Kieker is an extensible framework for monitoring and analyzing the
        runtime behavior of concurrent or distributed software systems. It
        provides measurement probes for application performance monitoring
        and control-flow tracing. Analysis plugins extract and visualize
        architectural models, augmented by quantitative observations. Configurable
        readers and writers allow Kieker to be used for online and online
        analysis. This paper reviews the Kieker framework focusing on its
        features, its provided extension points for custom components, as
        well the imposed monitoring overhead.},
  isbn = {978-1-4503-1202-8},
  location = {Boston, Massachusetts, USA, April 22--25, 2012},
}


@incollection{Kiczales1997,
  author = {Gregor Kiczales and John Lamping and Anurag Menhdhekar and Chris
	Maeda and Cristina Lopes and Jean-Marc Loingtier and John Irwin},
  title = {Aspect-Oriented Programming},
  booktitle = {Proceedings of the 2007 European Conference on Object-Oriented Programming
	(ECOOP~'97)},
  publisher = {Springer},
  year = {1997},
  Xeditor = {Mehmet Ak\c{s}it and Satoshi Matsuoka},
  volume = {1241},
  series = {Lecture Notes in Computer Science},
  pages = {220--242},
  file = {KiczalesLampingMenhdhekarMaedaLopesLoingtierIrwin1997_Aspect-OrientedProgramming.pdf:da/KiczalesLampingMenhdhekarMaedaLopesLoingtierIrwin1997_Aspect-OrientedProgramming.pdf:PDF},
  owner = {voorn},
  timestamp = {2007.03.21}
}

@misc{JavaServletTechnology-WebSite,
  author = {Oracle},
  title = {{J}ava {S}ervlet {T}echnology},
  howpublished = {\url{http://www.oracle.com/technetwork/java/index-jsp-135475.html}},
  year = {2011},
  owner = {voorn},
  timestamp = {2010.08.16}
}

@misc{JMS-WebSite,
  author = {Oracle},
  title = {{J}ava {M}essaging {S}ervice~({JMS})},
  howpublished = {\url{http://www.oracle.com/technetwork/java/jms/}},
  year = {2011},
  owner = {voorn},
  timestamp = {2010.08.16}
}

@misc{Spring-WebSite,
  author = {{S}pringSource},
  title = {Spring},
  howpublished = {\url{http://www.springsource.org/}},
  year = {2011},
  owner = {voorn},
  timestamp = {2010.08.16}
}

@misc{CommonsLogging-WebSite,
  author = {{The  Apache Foundation}},
  title = {{C}ommons {L}ogging},
  howpublished = {\url{http://commons.apache.org/logging/}},
  year = {2011},
  owner = {voorn},
  timestamp = {2010.08.16}
}

@misc{CXF-WebSite,
  author = {{The  Apache Foundation}},
  title = {Apache {CXF}},
  howpublished = {\url{http://cxf.apache.org/}},
  year = {2011},
  owner = {voorn},
  timestamp = {2010.08.16}
}

@misc{AspectJ-WebSite,
  author = {{The Eclipse Foundation}},
  title = {{T}he {AspectJ} {P}roject},
  howpublished = {\url{http://www.eclipse.org/aspectj/}},
  year = {2011},
  owner = {voorn},
  timestamp = {2010.08.16}
}

@TECHREPORT{vanHoornRohrHasselbringWallerEhlersFreyKieselhorst2009TRContinuousMonitoringOfSoftwareServicesDesignAndApplicationOfTheKiekerFramework,
  author = {van Hoorn, Andr{\'e} and Rohr, Matthias and Hasselbring, Wilhelm
	and Waller, Jan and Ehlers, Jens and Frey, S{\"o}ren and Kieselhorst,
	Dennis},
  title = {Continuous Monitoring of Software Services: {D}esign and Application
	of the {K}ieker Framework},
  institution = {Department of Computer Science, University of Kiel, Germany},
  year = {2009},
  number = {TR-0921},
  month = nov,
  file = {:avanhoorn/vanHoornRohrHasselbringWallerEhlersFreyKieselhorst2009TRContinuousMonitoringOfSoftwareServicesDesignAndApplicationOfTheKiekerFramework-final-withmetainfo.pdf:PDF},
  owner = {voorn},
  pages = {27~pages},
  timestamp = {2009.11.17},
  url = {http://www.informatik.uni-kiel.de/uploads/tx_publication/vanhoorn_tr0921.pdf}
}

@MISC{JMX-Website,
  author = {Oracle},
  title = {Java Management Extensions (JMX) Technology},
  howpublished = {\url{http://www.oracle.com/technetwork/java/javase/tech/javamanagement-140525.html}},
  owner = {avanhoorn},
  timestamp = {2011.10.01}
}

@MISC{HypericSigarWebsite,
  author = {{Hyperic, Inc}},
  title = {{H}yperic {SIGAR} {API}},
  howpublished = {\url{http://www.hyperic.com/products/sigar}},
  owner = {avanhoorn},
  year = 2011,
  timestamp = {2011.05.11}
}<|MERGE_RESOLUTION|>--- conflicted
+++ resolved
@@ -1,9 +1,5 @@
 % Replaced by correct values during build process
-<<<<<<< HEAD
-@string{ CURMONTH = May }
-=======
 @string{ CURMONTH = Apr }
->>>>>>> 0890f2fd
 @string{ CURYEAR = 2015 }
 
 @MANUAL{KiekerUserGuideThis,
